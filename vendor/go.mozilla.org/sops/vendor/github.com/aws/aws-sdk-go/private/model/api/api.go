// +build codegen

// Package api represents API abstractions for rendering service generated files.
package api

import (
	"bytes"
	"encoding/json"
	"fmt"
	"io/ioutil"
	"path"
	"path/filepath"
	"regexp"
	"sort"
	"strings"
	"text/template"
)

// An API defines a service API's definition. and logic to serialize the definition.
type API struct {
	Metadata      Metadata
	Operations    map[string]*Operation
	Shapes        map[string]*Shape
	Waiters       []Waiter
	Documentation string

	// Set to true to avoid removing unused shapes
	NoRemoveUnusedShapes bool

	// Set to true to avoid renaming to 'Input/Output' postfixed shapes
	NoRenameToplevelShapes bool

	// Set to true to ignore service/request init methods (for testing)
	NoInitMethods bool

	// Set to true to ignore String() and GoString methods (for generated tests)
	NoStringerMethods bool

	// Set to true to not generate API service name constants
	NoConstServiceNames bool

	// Set to true to not generate validation shapes
	NoValidataShapeMethods bool

	// Set to true to not generate struct field accessors
	NoGenStructFieldAccessors bool

	SvcClientImportPath string

	initialized bool
	imports     map[string]bool
	name        string
	path        string

	BaseCrosslinkURL string
}

// A Metadata is the metadata about an API's definition.
type Metadata struct {
	APIVersion          string
	EndpointPrefix      string
	SigningName         string
	ServiceAbbreviation string
	ServiceFullName     string
	SignatureVersion    string
	JSONVersion         string
	TargetPrefix        string
	Protocol            string
	UID                 string
	EndpointsID         string
<<<<<<< HEAD
=======

	NoResolveEndpoint bool
>>>>>>> 45247285
}

var serviceAliases map[string]string

func Bootstrap() error {
	b, err := ioutil.ReadFile(filepath.Join("..", "models", "customizations", "service-aliases.json"))
	if err != nil {
		return err
	}

	return json.Unmarshal(b, &serviceAliases)
}

// PackageName name of the API package
func (a *API) PackageName() string {
	return strings.ToLower(a.StructName())
}

// InterfacePackageName returns the package name for the interface.
func (a *API) InterfacePackageName() string {
	return a.PackageName() + "iface"
}

var nameRegex = regexp.MustCompile(`^Amazon|AWS\s*|\(.*|\s+|\W+`)

// StructName returns the struct name for a given API.
func (a *API) StructName() string {
	if a.name == "" {
		name := a.Metadata.ServiceAbbreviation
		if name == "" {
			name = a.Metadata.ServiceFullName
		}

		name = nameRegex.ReplaceAllString(name, "")

		a.name = name
		if name, ok := serviceAliases[strings.ToLower(name)]; ok {
			a.name = name
		}
	}
	return a.name
}

// UseInitMethods returns if the service's init method should be rendered.
func (a *API) UseInitMethods() bool {
	return !a.NoInitMethods
}

// NiceName returns the human friendly API name.
func (a *API) NiceName() string {
	if a.Metadata.ServiceAbbreviation != "" {
		return a.Metadata.ServiceAbbreviation
	}
	return a.Metadata.ServiceFullName
}

// ProtocolPackage returns the package name of the protocol this API uses.
func (a *API) ProtocolPackage() string {
	switch a.Metadata.Protocol {
	case "json":
		return "jsonrpc"
	case "ec2":
		return "ec2query"
	default:
		return strings.Replace(a.Metadata.Protocol, "-", "", -1)
	}
}

// OperationNames returns a slice of API operations supported.
func (a *API) OperationNames() []string {
	i, names := 0, make([]string, len(a.Operations))
	for n := range a.Operations {
		names[i] = n
		i++
	}
	sort.Strings(names)
	return names
}

// OperationList returns a slice of API operation pointers
func (a *API) OperationList() []*Operation {
	list := make([]*Operation, len(a.Operations))
	for i, n := range a.OperationNames() {
		list[i] = a.Operations[n]
	}
	return list
}

// OperationHasOutputPlaceholder returns if any of the API operation input
// or output shapes are place holders.
func (a *API) OperationHasOutputPlaceholder() bool {
	for _, op := range a.Operations {
		if op.OutputRef.Shape.Placeholder {
			return true
		}
	}
	return false
}

// ShapeNames returns a slice of names for each shape used by the API.
func (a *API) ShapeNames() []string {
	i, names := 0, make([]string, len(a.Shapes))
	for n := range a.Shapes {
		names[i] = n
		i++
	}
	sort.Strings(names)
	return names
}

// ShapeList returns a slice of shape pointers used by the API.
//
// Will exclude error shapes from the list of shapes returned.
func (a *API) ShapeList() []*Shape {
	list := make([]*Shape, 0, len(a.Shapes))
	for _, n := range a.ShapeNames() {
		// Ignore error shapes in list
		if s := a.Shapes[n]; !s.IsError {
			list = append(list, s)
		}
	}
	return list
}

// ShapeListErrors returns a list of the errors defined by the API model
func (a *API) ShapeListErrors() []*Shape {
	list := []*Shape{}
	for _, n := range a.ShapeNames() {
		// Ignore error shapes in list
		if s := a.Shapes[n]; s.IsError {
			list = append(list, s)
		}
	}
	return list
}

// resetImports resets the import map to default values.
func (a *API) resetImports() {
	a.imports = map[string]bool{
		"github.com/aws/aws-sdk-go/aws": true,
	}
}

// importsGoCode returns the generated Go import code.
func (a *API) importsGoCode() string {
	if len(a.imports) == 0 {
		return ""
	}

	corePkgs, extPkgs := []string{}, []string{}
	for i := range a.imports {
		if strings.Contains(i, ".") {
			extPkgs = append(extPkgs, i)
		} else {
			corePkgs = append(corePkgs, i)
		}
	}
	sort.Strings(corePkgs)
	sort.Strings(extPkgs)

	code := "import (\n"
	for _, i := range corePkgs {
		code += fmt.Sprintf("\t%q\n", i)
	}
	if len(corePkgs) > 0 {
		code += "\n"
	}
	for _, i := range extPkgs {
		code += fmt.Sprintf("\t%q\n", i)
	}
	code += ")\n\n"
	return code
}

// A tplAPI is the top level template for the API
var tplAPI = template.Must(template.New("api").Parse(`
{{ range $_, $o := .OperationList }}
{{ $o.GoCode }}

{{ end }}

{{ range $_, $s := .ShapeList }}
{{ if and $s.IsInternal (eq $s.Type "structure") }}{{ $s.GoCode }}{{ end }}

{{ end }}

{{ range $_, $s := .ShapeList }}
{{ if $s.IsEnum }}{{ $s.GoCode }}{{ end }}

{{ end }}
`))

// APIGoCode renders the API in Go code. Returning it as a string
func (a *API) APIGoCode() string {
	a.resetImports()
	a.imports["github.com/aws/aws-sdk-go/aws/awsutil"] = true
	a.imports["github.com/aws/aws-sdk-go/aws/request"] = true
	if a.OperationHasOutputPlaceholder() {
		a.imports["github.com/aws/aws-sdk-go/private/protocol/"+a.ProtocolPackage()] = true
		a.imports["github.com/aws/aws-sdk-go/private/protocol"] = true
	}

	for _, op := range a.Operations {
		if op.AuthType == "none" {
			a.imports["github.com/aws/aws-sdk-go/aws/credentials"] = true
			break
		}
	}

	var buf bytes.Buffer
	err := tplAPI.Execute(&buf, a)
	if err != nil {
		panic(err)
	}

	code := a.importsGoCode() + strings.TrimSpace(buf.String())
	return code
}

var noCrossLinkServices = map[string]struct{}{
	"apigateway":        struct{}{},
	"budgets":           struct{}{},
	"cloudsearch":       struct{}{},
	"cloudsearchdomain": struct{}{},
	"discovery":         struct{}{},
	"elastictranscoder": struct{}{},
	"es":                struct{}{},
	"glacier":           struct{}{},
	"importexport":      struct{}{},
	"iot":               struct{}{},
	"iot-data":          struct{}{},
	"lambda":            struct{}{},
	"machinelearning":   struct{}{},
	"rekognition":       struct{}{},
	"sdb":               struct{}{},
	"swf":               struct{}{},
}

func GetCrosslinkURL(baseURL, name, uid string, params ...string) string {
	_, ok := noCrossLinkServices[strings.ToLower(name)]
<<<<<<< HEAD
	if baseURL != "" && !ok {
=======
	if uid != "" && baseURL != "" && !ok {
>>>>>>> 45247285
		return strings.Join(append([]string{baseURL, "goto", "WebAPI", uid}, params...), "/")
	}
	return ""
}

func (a *API) APIName() string {
	return a.name
}

<<<<<<< HEAD
=======
var tplServiceDoc = template.Must(template.New("service docs").Funcs(template.FuncMap{
	"GetCrosslinkURL": GetCrosslinkURL,
}).
	Parse(`
// Package {{ .PackageName }} provides the client and types for making API
// requests to {{ .Metadata.ServiceFullName }}.
{{ if .Documentation -}}
//
{{ .Documentation }}
{{ end -}}
{{ $crosslinkURL := GetCrosslinkURL $.BaseCrosslinkURL $.APIName $.Metadata.UID -}}
{{ if $crosslinkURL -}}
//
// See {{ $crosslinkURL }} for more information on this service.
{{ end -}}
//
// See {{ .PackageName }} package documentation for more information.
// https://docs.aws.amazon.com/sdk-for-go/api/service/{{ .PackageName }}/
//
// Using the Client
//
// To use the client for {{ .Metadata.ServiceFullName }} you will first need
// to create a new instance of it. 
//
// When creating a client for an AWS service you'll first need to have a Session
// already created. The Session provides configuration that can be shared
// between multiple service clients. Additional configuration can be applied to
// the Session and service's client when they are constructed. The aws package's
// Config type contains several fields such as Region for the AWS Region the
// client should make API requests too. The optional Config value can be provided
// as the variadic argument for Sessions and client creation.
//
// Once the service's client is created you can use it to make API requests the
// AWS service. These clients are safe to use concurrently.
//
//   // Create a session to share configuration, and load external configuration.
//   sess := session.Must(session.NewSession())
//
//   // Create the service's client with the session.
//   svc := {{ .PackageName }}.New(sess)
//
// See the SDK's documentation for more information on how to use service clients.
// https://docs.aws.amazon.com/sdk-for-go/api/
// 
// See aws package's Config type for more information on configuration options.
// https://docs.aws.amazon.com/sdk-for-go/api/aws/#Config
//
// See the {{ .Metadata.ServiceFullName }} client {{ .StructName }} for more
// information on creating the service's client.
// https://docs.aws.amazon.com/sdk-for-go/api/service/{{ .PackageName }}/#New
//
{{ $opts := .OperationNames -}}
{{ $optName := index $opts 0 -}}
{{ $opt := index .Operations $optName -}}
{{ $optInputName := $opt.InputRef.GoTypeWithPkgName -}}
// Once the client is created you can make an API request to the service.
// Each API method takes a input parameter, and returns the service response
// and an error.
//
// The API method will document which error codes the service can be returned
// by the operation if the service models the API operation's errors. These
// errors will also be available as const strings prefixed with "ErrCode".
//
//   result, err := svc.{{ $opt.ExportedName }}(params)
//   if err != nil {
//       // Cast err to awserr.Error to handle specific error codes.
//       aerr, ok := err.(awserr.Error)
//       if ok && aerr.Code() == <error code to check for> {
//           // Specific error code handling
//       }
//       return err
//   }
//
//   fmt.Println("{{ $optName }} result:")
//   fmt.Println(result)
//
// Using the Client with Context
//
// The service's client also provides methods to make API requests with a Context
// value. This allows you to control the timeout, and cancellation of pending
// requests. These methods also take request Option as variadic parameter to apply
// additional configuration to the API request.
//
//   ctx := context.Background()
//
//   result, err := svc.{{ $opt.ExportedName }}WithContext(ctx, params)
//
// See the request package documentation for more information on using Context pattern
// with the SDK.
// https://docs.aws.amazon.com/sdk-for-go/api/aws/request/
`))

>>>>>>> 45247285
// A tplService defines the template for the service generated code.
var tplService = template.Must(template.New("service").Funcs(template.FuncMap{
	"ServiceNameValue": func(a *API) string {
		if a.NoConstServiceNames {
			return fmt.Sprintf("%q", a.Metadata.EndpointPrefix)
		}
		return "ServiceName"
	},
<<<<<<< HEAD
	"GetCrosslinkURL": GetCrosslinkURL,
=======
>>>>>>> 45247285
	"EndpointsIDConstValue": func(a *API) string {
		if a.NoConstServiceNames {
			return fmt.Sprintf("%q", a.Metadata.EndpointPrefix)
		}
		if a.Metadata.EndpointPrefix == a.Metadata.EndpointsID {
			return "ServiceName"
		}
		return fmt.Sprintf("%q", a.Metadata.EndpointsID)
	},
	"EndpointsIDValue": func(a *API) string {
		if a.NoConstServiceNames {
			return fmt.Sprintf("%q", a.Metadata.EndpointPrefix)
		}

		return "EndpointsID"
	},
}).Parse(`
<<<<<<< HEAD
{{ .Documentation }}// The service client's operations are safe to be used concurrently.
// It is not safe to mutate any of the client's properties though.
{{ $crosslinkURL := GetCrosslinkURL $.BaseCrosslinkURL $.APIName $.Metadata.UID -}}
{{ if ne $crosslinkURL "" -}} 
// Please also see {{ $crosslinkURL }}
{{ end -}}
=======
// {{ .StructName }} provides the API operation methods for making requests to
// {{ .Metadata.ServiceFullName }}. See this package's package overview docs
// for details on the service.
//
// {{ .StructName }} methods are safe to use concurrently. It is not safe to
// modify mutate any of the struct's properties though.
>>>>>>> 45247285
type {{ .StructName }} struct {
	*client.Client
}

{{ if .UseInitMethods }}// Used for custom client initialization logic
var initClient func(*client.Client)

// Used for custom request initialization logic
var initRequest func(*request.Request)
{{ end }}


{{ if not .NoConstServiceNames -}}
// Service information constants
const (
	ServiceName = "{{ .Metadata.EndpointPrefix }}" // Service endpoint prefix API calls made to.
	EndpointsID = {{ EndpointsIDConstValue . }} // Service ID for Regions and Endpoints metadata.
)
{{- end }}

// New creates a new instance of the {{ .StructName }} client with a session.
// If additional configuration is needed for the client instance use the optional
// aws.Config parameter to add your extra config.
//
// Example:
//     // Create a {{ .StructName }} client from just a session.
//     svc := {{ .PackageName }}.New(mySession)
//
//     // Create a {{ .StructName }} client with additional configuration
//     svc := {{ .PackageName }}.New(mySession, aws.NewConfig().WithRegion("us-west-2"))
func New(p client.ConfigProvider, cfgs ...*aws.Config) *{{ .StructName }} {
<<<<<<< HEAD
	c := p.ClientConfig({{ EndpointsIDValue . }}, cfgs...)
=======
	{{ if .Metadata.NoResolveEndpoint -}}
		var c client.Config
		if v, ok := p.(client.ConfigNoResolveEndpointProvider); ok {
			c = v.ClientConfigNoResolveEndpoint(cfgs...)
		} else {
			c = p.ClientConfig({{ EndpointsIDValue . }}, cfgs...)
		}
	{{- else -}}
		c := p.ClientConfig({{ EndpointsIDValue . }}, cfgs...)
	{{- end }}
>>>>>>> 45247285
	return newClient(*c.Config, c.Handlers, c.Endpoint, c.SigningRegion, c.SigningName)
}

// newClient creates, initializes and returns a new service client instance.
func newClient(cfg aws.Config, handlers request.Handlers, endpoint, signingRegion, signingName string) *{{ .StructName }} {
	{{- if .Metadata.SigningName }}
		if len(signingName) == 0 {
			signingName = "{{ .Metadata.SigningName }}"
		}
	{{- end }}
    svc := &{{ .StructName }}{
    	Client: client.New(
    		cfg,
    		metadata.ClientInfo{
			ServiceName: {{ ServiceNameValue . }},
			SigningName: signingName,
			SigningRegion: signingRegion,
			Endpoint:     endpoint,
			APIVersion:   "{{ .Metadata.APIVersion }}",
			{{ if .Metadata.JSONVersion -}}
				JSONVersion:  "{{ .Metadata.JSONVersion }}",
			{{- end }}
			{{ if .Metadata.TargetPrefix -}}
				TargetPrefix: "{{ .Metadata.TargetPrefix }}",
			{{- end }}
    		},
    		handlers,
    	),
    }

	// Handlers
	svc.Handlers.Sign.PushBackNamed({{if eq .Metadata.SignatureVersion "v2"}}v2{{else}}v4{{end}}.SignRequestHandler)
	{{- if eq .Metadata.SignatureVersion "v2" }}
		svc.Handlers.Sign.PushBackNamed(corehandlers.BuildContentLengthHandler)
	{{- end }}
	svc.Handlers.Build.PushBackNamed({{ .ProtocolPackage }}.BuildHandler)
	svc.Handlers.Unmarshal.PushBackNamed({{ .ProtocolPackage }}.UnmarshalHandler)
	svc.Handlers.UnmarshalMeta.PushBackNamed({{ .ProtocolPackage }}.UnmarshalMetaHandler)
	svc.Handlers.UnmarshalError.PushBackNamed({{ .ProtocolPackage }}.UnmarshalErrorHandler)

	{{ if .UseInitMethods }}// Run custom client initialization if present
	if initClient != nil {
		initClient(svc.Client)
	}
	{{ end  }}

	return svc
}

// newRequest creates a new request for a {{ .StructName }} operation and runs any
// custom request initialization.
func (c *{{ .StructName }}) newRequest(op *request.Operation, params, data interface{}) *request.Request {
	req := c.NewRequest(op, params, data)

	{{ if .UseInitMethods }}// Run custom request initialization if present
	if initRequest != nil {
		initRequest(req)
	}
	{{ end }}

	return req
}
`))

// ServicePackageDoc generates the contents of the doc file for the service.
//
// Will also read in the custom doc templates for the service if found.
func (a *API) ServicePackageDoc() string {
	a.imports = map[string]bool{}

	var buf bytes.Buffer
	if err := tplServiceDoc.Execute(&buf, a); err != nil {
		panic(err)
	}

	return buf.String()
}

// ServiceGoCode renders service go code. Returning it as a string.
func (a *API) ServiceGoCode() string {
	a.resetImports()
	a.imports["github.com/aws/aws-sdk-go/aws/client"] = true
	a.imports["github.com/aws/aws-sdk-go/aws/client/metadata"] = true
	a.imports["github.com/aws/aws-sdk-go/aws/request"] = true
	if a.Metadata.SignatureVersion == "v2" {
		a.imports["github.com/aws/aws-sdk-go/private/signer/v2"] = true
		a.imports["github.com/aws/aws-sdk-go/aws/corehandlers"] = true
	} else {
		a.imports["github.com/aws/aws-sdk-go/aws/signer/v4"] = true
	}
	a.imports["github.com/aws/aws-sdk-go/private/protocol/"+a.ProtocolPackage()] = true

	var buf bytes.Buffer
	err := tplService.Execute(&buf, a)
	if err != nil {
		panic(err)
	}

	code := a.importsGoCode() + buf.String()
	return code
}

// ExampleGoCode renders service example code. Returning it as a string.
func (a *API) ExampleGoCode() string {
	exs := []string{}
	imports := map[string]bool{}
	for _, o := range a.OperationList() {
		o.imports = map[string]bool{}
		exs = append(exs, o.Example())
		for k, v := range o.imports {
			imports[k] = v
		}
	}

	code := fmt.Sprintf("import (\n%q\n%q\n%q\n\n%q\n%q\n%q\n",
		"bytes",
		"fmt",
		"time",
		"github.com/aws/aws-sdk-go/aws",
		"github.com/aws/aws-sdk-go/aws/session",
		path.Join(a.SvcClientImportPath, a.PackageName()),
	)
	for k, _ := range imports {
		code += fmt.Sprintf("%q\n", k)
	}
	code += ")\n\n"
	code += "var _ time.Duration\nvar _ bytes.Buffer\n\n"
	code += strings.Join(exs, "\n\n")
	return code
}

// A tplInterface defines the template for the service interface type.
var tplInterface = template.Must(template.New("interface").Parse(`
// {{ .StructName }}API provides an interface to enable mocking the
// {{ .PackageName }}.{{ .StructName }} service client's API operation,
// paginators, and waiters. This make unit testing your code that calls out
// to the SDK's service client's calls easier.
//
// The best way to use this interface is so the SDK's service client's calls
// can be stubbed out for unit testing your code with the SDK without needing
// to inject custom request handlers into the the SDK's request pipeline.
//
//    // myFunc uses an SDK service client to make a request to
//    // {{.Metadata.ServiceFullName}}. {{ $opts := .OperationList }}{{ $opt := index $opts 0 }}
//    func myFunc(svc {{ .InterfacePackageName }}.{{ .StructName }}API) bool {
//        // Make svc.{{ $opt.ExportedName }} request
//    }
//
//    func main() {
//        sess := session.New()
//        svc := {{ .PackageName }}.New(sess)
//
//        myFunc(svc)
//    }
//
// In your _test.go file:
//
//    // Define a mock struct to be used in your unit tests of myFunc.
//    type mock{{ .StructName }}Client struct {
//        {{ .InterfacePackageName }}.{{ .StructName }}API
//    }
//    func (m *mock{{ .StructName }}Client) {{ $opt.ExportedName }}(input {{ $opt.InputRef.GoTypeWithPkgName }}) ({{ $opt.OutputRef.GoTypeWithPkgName }}, error) {
//        // mock response/functionality
//    }
//
//    func TestMyFunc(t *testing.T) {
//        // Setup Test
//        mockSvc := &mock{{ .StructName }}Client{}
//
//        myfunc(mockSvc)
//
//        // Verify myFunc's functionality
//    }
//
// It is important to note that this interface will have breaking changes
// when the service model is updated and adds new API operations, paginators,
// and waiters. Its suggested to use the pattern above for testing, or using 
// tooling to generate mocks to satisfy the interfaces.
type {{ .StructName }}API interface {
    {{ range $_, $o := .OperationList }}
        {{ $o.InterfaceSignature }}
    {{ end }}
    {{ range $_, $w := .Waiters }}
        {{ $w.InterfaceSignature }}
    {{ end }}
}

var _ {{ .StructName }}API = (*{{ .PackageName }}.{{ .StructName }})(nil)
`))

// InterfaceGoCode returns the go code for the service's API operations as an
// interface{}. Assumes that the interface is being created in a different
// package than the service API's package.
func (a *API) InterfaceGoCode() string {
	a.resetImports()
	a.imports = map[string]bool{
		"github.com/aws/aws-sdk-go/aws":                   true,
		"github.com/aws/aws-sdk-go/aws/request":           true,
		path.Join(a.SvcClientImportPath, a.PackageName()): true,
	}

	var buf bytes.Buffer
	err := tplInterface.Execute(&buf, a)

	if err != nil {
		panic(err)
	}

	code := a.importsGoCode() + strings.TrimSpace(buf.String())
	return code
}

// NewAPIGoCodeWithPkgName returns a string of instantiating the API prefixed
// with its package name. Takes a string depicting the Config.
func (a *API) NewAPIGoCodeWithPkgName(cfg string) string {
	return fmt.Sprintf("%s.New(%s)", a.PackageName(), cfg)
}

// computes the validation chain for all input shapes
func (a *API) addShapeValidations() {
	for _, o := range a.Operations {
		resolveShapeValidations(o.InputRef.Shape)
	}
}

// Updates the source shape and all nested shapes with the validations that
// could possibly be needed.
func resolveShapeValidations(s *Shape, ancestry ...*Shape) {
	for _, a := range ancestry {
		if a == s {
			return
		}
	}

	children := []string{}
	for _, name := range s.MemberNames() {
		ref := s.MemberRefs[name]

		if s.IsRequired(name) && !s.Validations.Has(ref, ShapeValidationRequired) {
			s.Validations = append(s.Validations, ShapeValidation{
				Name: name, Ref: ref, Type: ShapeValidationRequired,
			})
		}

		if ref.Shape.Min != 0 && !s.Validations.Has(ref, ShapeValidationMinVal) {
			s.Validations = append(s.Validations, ShapeValidation{
				Name: name, Ref: ref, Type: ShapeValidationMinVal,
			})
		}

		switch ref.Shape.Type {
		case "map", "list", "structure":
			children = append(children, name)
		}
	}

	ancestry = append(ancestry, s)
	for _, name := range children {
		ref := s.MemberRefs[name]
		// Since this is a grab bag we will just continue since
		// we can't validate because we don't know the valued shape.
		if ref.JSONValue {
			continue
		}

		nestedShape := ref.Shape.NestedShape()

		var v *ShapeValidation
		if len(nestedShape.Validations) > 0 {
			v = &ShapeValidation{
				Name: name, Ref: ref, Type: ShapeValidationNested,
			}
		} else {
			resolveShapeValidations(nestedShape, ancestry...)
			if len(nestedShape.Validations) > 0 {
				v = &ShapeValidation{
					Name: name, Ref: ref, Type: ShapeValidationNested,
				}
			}
		}

		if v != nil && !s.Validations.Has(v.Ref, v.Type) {
			s.Validations = append(s.Validations, *v)
		}
	}
	ancestry = ancestry[:len(ancestry)-1]
}

// A tplAPIErrors is the top level template for the API
var tplAPIErrors = template.Must(template.New("api").Parse(`
const (
{{ range $_, $s := $.ShapeListErrors }}
	// {{ $s.ErrorCodeName }} for service response error code
	// {{ printf "%q" $s.ErrorName }}.
	{{ if $s.Docstring -}}
	//
	{{ $s.Docstring }}
	{{ end -}}
	{{ $s.ErrorCodeName }} = {{ printf "%q" $s.ErrorName }}
{{ end }}
)
`))

func (a *API) APIErrorsGoCode() string {
	var buf bytes.Buffer
	err := tplAPIErrors.Execute(&buf, a)

	if err != nil {
		panic(err)
	}

	return strings.TrimSpace(buf.String())
}<|MERGE_RESOLUTION|>--- conflicted
+++ resolved
@@ -68,11 +68,8 @@
 	Protocol            string
 	UID                 string
 	EndpointsID         string
-<<<<<<< HEAD
-=======
 
 	NoResolveEndpoint bool
->>>>>>> 45247285
 }
 
 var serviceAliases map[string]string
@@ -313,11 +310,7 @@
 
 func GetCrosslinkURL(baseURL, name, uid string, params ...string) string {
 	_, ok := noCrossLinkServices[strings.ToLower(name)]
-<<<<<<< HEAD
-	if baseURL != "" && !ok {
-=======
 	if uid != "" && baseURL != "" && !ok {
->>>>>>> 45247285
 		return strings.Join(append([]string{baseURL, "goto", "WebAPI", uid}, params...), "/")
 	}
 	return ""
@@ -327,8 +320,6 @@
 	return a.name
 }
 
-<<<<<<< HEAD
-=======
 var tplServiceDoc = template.Must(template.New("service docs").Funcs(template.FuncMap{
 	"GetCrosslinkURL": GetCrosslinkURL,
 }).
@@ -421,7 +412,6 @@
 // https://docs.aws.amazon.com/sdk-for-go/api/aws/request/
 `))
 
->>>>>>> 45247285
 // A tplService defines the template for the service generated code.
 var tplService = template.Must(template.New("service").Funcs(template.FuncMap{
 	"ServiceNameValue": func(a *API) string {
@@ -430,10 +420,6 @@
 		}
 		return "ServiceName"
 	},
-<<<<<<< HEAD
-	"GetCrosslinkURL": GetCrosslinkURL,
-=======
->>>>>>> 45247285
 	"EndpointsIDConstValue": func(a *API) string {
 		if a.NoConstServiceNames {
 			return fmt.Sprintf("%q", a.Metadata.EndpointPrefix)
@@ -451,21 +437,12 @@
 		return "EndpointsID"
 	},
 }).Parse(`
-<<<<<<< HEAD
-{{ .Documentation }}// The service client's operations are safe to be used concurrently.
-// It is not safe to mutate any of the client's properties though.
-{{ $crosslinkURL := GetCrosslinkURL $.BaseCrosslinkURL $.APIName $.Metadata.UID -}}
-{{ if ne $crosslinkURL "" -}} 
-// Please also see {{ $crosslinkURL }}
-{{ end -}}
-=======
 // {{ .StructName }} provides the API operation methods for making requests to
 // {{ .Metadata.ServiceFullName }}. See this package's package overview docs
 // for details on the service.
 //
 // {{ .StructName }} methods are safe to use concurrently. It is not safe to
 // modify mutate any of the struct's properties though.
->>>>>>> 45247285
 type {{ .StructName }} struct {
 	*client.Client
 }
@@ -497,9 +474,6 @@
 //     // Create a {{ .StructName }} client with additional configuration
 //     svc := {{ .PackageName }}.New(mySession, aws.NewConfig().WithRegion("us-west-2"))
 func New(p client.ConfigProvider, cfgs ...*aws.Config) *{{ .StructName }} {
-<<<<<<< HEAD
-	c := p.ClientConfig({{ EndpointsIDValue . }}, cfgs...)
-=======
 	{{ if .Metadata.NoResolveEndpoint -}}
 		var c client.Config
 		if v, ok := p.(client.ConfigNoResolveEndpointProvider); ok {
@@ -510,7 +484,6 @@
 	{{- else -}}
 		c := p.ClientConfig({{ EndpointsIDValue . }}, cfgs...)
 	{{- end }}
->>>>>>> 45247285
 	return newClient(*c.Config, c.Handlers, c.Endpoint, c.SigningRegion, c.SigningName)
 }
 
