<<<<<<< HEAD
=======
Release v1.8.19 (2017-04-28)
===

### Service Client Updates
* `service/cloudformation`: Updates service waiters and paginators
  * Adding back the removed waiters and paginators.

Release v1.8.18 (2017-04-28)
===

### Service Client Updates
* `service/cloudformation`: Updates service API, documentation, waiters, paginators, and examples
  * API update for CloudFormation: New optional parameter ClientRequestToken which can be used as an idempotency token to safely retry certain operations as well as tagging StackEvents.
* `service/rds`: Updates service API, documentation, and examples
  * The DescribeDBClusterSnapshots API now returns a SourceDBClusterSnapshotArn field which identifies the source DB cluster snapshot of a copied snapshot.
* `service/rekognition`: Updates service API
  * Fix for missing file type check
* `service/snowball`: Updates service API, documentation, and paginators
  * The Snowball API has a new exception that can be thrown for list operation requests.
* `service/sqs`: Updates service API, documentation, and paginators
  * Adding server-side encryption (SSE) support to SQS by integrating with AWS KMS; adding new queue attributes to SQS CreateQueue, SetQueueAttributes and GetQueueAttributes APIs to support SSE.

Release v1.8.17 (2017-04-26)
===

### Service Client Updates
* `aws/endpoints`: Updated Regions and Endpoints metadata.
* `service/rds`: Updates service API and documentation
  * With Amazon Relational Database Service (Amazon RDS) running MySQL or Amazon Aurora, you can now authenticate to your DB instance using IAM database authentication.

Release v1.8.16 (2017-04-21)
===

### Service Client Updates
* `service/appstream`: Updates service API, documentation, and paginators
  * The new feature named "Default Internet Access" will enable Internet access from AppStream 2.0 instances - image builders and fleet instances. Admins will check a flag either through AWS management console for AppStream 2.0 or through API while creating an image builder or while creating/updating a fleet.
* `service/kinesis`: Updates service API, documentation, waiters, and paginators
  * Adds a new waiter, StreamNotExists, to Kinesis.

### SDK Enhancements
* `aws/endpoints`: Add utilities improving endpoints lookup (#1218)
  * Adds several utilities to the endpoints packages to make looking up partitions, regions, and services easier.
  * Fixes #994

### SDK Bugs
* `private/protocol/xml/xmlutil`: Fix unmarshaling dropping errors (#1219)
  * The XML unmarshaler would drop any serialization or body read error that occurred on the floor effectively hiding any errors that would occur.
  * Fixes #1205
Release v1.8.15 (2017-04-20)
===

### Service Client Updates
* `service/devicefarm`: Updates service API and documentation
  * API Update for AWS Device Farm: Support for Deals and Promotions
* `service/directconnect`: Updates service documentation
  * Documentation updates for AWS Direct Connect.
* `service/elbv2`: Updates service waiters
* `service/kms`: Updates service documentation and examples
  * Doc-only update for Key Management Service (KMS): Update docs for GrantConstraints and GenerateRandom
* `service/route53`: Updates service documentation
  * Release notes: SDK documentation now includes examples for ChangeResourceRecordSets for all types of resource record set, such as weighted, alias, and failover.
* `service/route53domains`: Updates service API, documentation, and paginators
  * Adding examples and other documentation updates.

### SDK Enhancements
* `service/s3`: Add utilities to make getting a bucket's region easier (#1207)
  * Adds two features which make it easier to get a bucket's region, `s3.NormalizeBucketLocation` and `s3manager.GetBucketRegion`.

### SDK Bugs
* `service/s3`: Fix HeadObject's incorrect documented error codes (#1213)
  * The HeadObject's model incorrectly states that the operation can return the NoSuchKey error code.
  * Fixes #1208

Release v1.8.14 (2017-04-19)
===

### Service Client Updates
* `service/apigateway`: Updates service API and documentation
  * Add support for "embed" property.
* `service/codestar`: Adds new service
  * AWS CodeStar is a cloud-based service for creating, managing, and working with software development projects on AWS. An AWS CodeStar project creates and integrates AWS services for your project development toolchain. AWS CodeStar also manages the permissions required for project users.
* `service/ec2`: Updates service API and documentation
  * Adds support for creating an Amazon FPGA Image (AFI) from a specified design checkpoint (DCP).
* `service/iam`: Updates service API and documentation
  * This changes introduces a new IAM role type, Service Linked Role, which works like a normal role but must be managed via services' control.
* `service/lambda`: Updates service API and documentation
  * Lambda integration with CloudDebugger service to enable customers to enable tracing for the Lambda functions and send trace information to the CloudDebugger service.
* `service/lexmodelbuildingservice`: Adds new service
* `service/polly`: Updates service API, documentation, and paginators
  * API Update for Amazon Polly: Add support for speech marks
* `service/rekognition`: Updates service API and documentation
  * Given an image, the API detects explicit or suggestive adult content in the image and returns a list of corresponding labels with confidence scores, as well as a taxonomy (parent-child relation) for each label.

Release v1.8.13 (2017-04-18)
===

### Service Client Updates
* `service/lambda`: Updates service API and documentation
  * You can use tags to group and filter your Lambda functions, making it easier to analyze them for billing allocation purposes. For more information, see Tagging Lambda Functions.  You can now write or upgrade your Lambda functions using Python version 3.6. For more information, see Programming Model for Authoring Lambda Functions in Python. Note: Features will be rolled out in the US regions on 4/19.

### SDK Enhancements
* `aws/request`: add support for appengine's custom standard library (#1190)
  * Remove syscall error checking on appengine platforms.

Release v1.8.12 (2017-04-11)
===

### Service Client Updates
* `service/apigateway`: Updates service API and documentation
  * API Gateway request validators
* `service/batch`: Updates service API and documentation
  * API Update for AWS Batch: Customer provided AMI for MANAGED Compute Environment
* `service/gamelift`: Updates service API and documentation
  * Allows developers to utilize an improved workflow when calling our Queues API and introduces a new feature that allows developers to specify a maximum allowable latency per Queue.
* `service/opsworks`: Updates service API, documentation, and paginators
  * Cloudwatch Logs agent configuration can now be attached to OpsWorks Layers using CreateLayer and UpdateLayer. OpsWorks will then automatically install and manage the CloudWatch Logs agent on the instances part of the OpsWorks Layer.

### SDK Bugs
* `aws/client`: Fix clients polluting handler list (#1197)
  * Fixes the clients potentially polluting the passed in handler list with the client's customizations. This change ensures every client always works with a clean copy of the request handlers and it cannot pollute the handlers back upstream.
  * Fixes #1184
* `aws/request`: Fix waiter error match condition (#1195)
  * Fixes the waiters's matching overwriting the request's err, effectively ignoring the error condition. This broke waiters with the FailureWaiterState matcher state.
Release v1.8.11 (2017-04-07)
===

### Service Client Updates
* `service/redshift`: Updates service API, documentation, and paginators
  * This update adds the GetClusterCredentials API which is used to get temporary login credentials to the cluster. AccountWithRestoreAccess now has a new member AccountAlias, this is the identifier of the AWS support account authorized to restore the specified snapshot. This is added to support the feature where the customer can share their snapshot with the Amazon Redshift Support Account without having to manually specify the AWS Redshift Service account ID on the AWS Console/API.

Release v1.8.10 (2017-04-06)
===

### Service Client Updates
* `service/elbv2`: Updates service documentation

Release v1.8.9 (2017-04-05)
===

### Service Client Updates
* `service/elasticache`: Updates service API, documentation, paginators, and examples
  * ElastiCache added support for testing the Elasticache Multi-AZ feature with Automatic Failover.

Release v1.8.8 (2017-04-04)
===

### Service Client Updates
* `service/cloudwatch`: Updates service API, documentation, and paginators
  * Amazon Web Services announced the immediate availability of two additional alarm configuration rules for Amazon CloudWatch Alarms. The first rule is for configuring missing data treatment. Customers have the options to treat missing data as alarm threshold breached, alarm threshold not breached, maintain alarm state and the current default treatment. The second rule is for alarms based on percentiles metrics that can trigger unnecassarily if the percentile is calculated from a small number of samples. The new rule can treat percentiles with low sample counts as same as missing data. If the first rule is enabled, the same treatment will be applied when an alarm encounters a percentile with low sample counts.

Release v1.8.7 (2017-04-03)
===

### Service Client Updates
* `service/lexruntimeservice`: Updates service API and documentation
  * Adds support to PostContent for speech input

### SDK Enhancements
* `aws/request`: Improve handler copy, push back, push front performance (#1171)
  * Minor optimization to the handler list's handling of copying and pushing request handlers to the handler list.
* Update codegen header to use Go std wording (#1172)
  * Go recently accepted the proposal for standard generated file header wording in, https://golang.org/s/generatedcode.

### SDK Bugs
* `service/dynamodb`: Fix DynamoDB using custom retryer (#1170)
  * Fixes (#1139) the DynamoDB service client clobbering any custom retryer that was passed into the service client or Session's config.
Release v1.8.6 (2017-04-01)
===

### Service Client Updates
* `service/clouddirectory`: Updates service API and documentation
  * ListObjectAttributes now supports filtering by facet.
* `aws/endpoints`: Updated Regions and Endpoints metadata.

Release v1.8.5 (2017-03-30)
===

### Service Client Updates
* `service/cloudformation`: Updates service waiters and paginators
  * Adding paginators for ListExports and ListImports
* `service/cloudfront`: Adds new service
  * Amazon CloudFront now supports user configurable HTTP Read and Keep-Alive Idle Timeouts for your Custom Origin Servers
* `service/configservice`: Updates service documentation
* `aws/endpoints`: Updated Regions and Endpoints metadata.
* `service/resourcegroupstaggingapi`: Adds new service
* `service/storagegateway`: Updates service API and documentation
  * File gateway mode in AWS Storage gateway provides access to objects in S3 as files on a Network File System (NFS) mount point. Once a file share is created, any changes made externally to the S3 bucket will not be reflected by the gateway. Using the cache refresh feature in this update, the customer can trigger an on-demand scan of the keys in their S3 bucket and refresh the file namespace cached on the gateway. It takes as an input the fileShare ARN and refreshes the cache for only that file share. Additionally there is new functionality on file gateway that allows you configure what squash options they would like on their file share, this allows a customer to configure their gateway to not squash root permissions. This can be done by setting options in NfsOptions for CreateNfsFileShare and UpdateNfsFileShare APIs.

Release v1.8.4 (2017-03-28)
===

### Service Client Updates
* `service/batch`: Updates service API, documentation, and paginators
  * Customers can now provide a retryStrategy as part of the RegisterJobDefinition and SubmitJob API calls. The retryStrategy object has a number value for attempts. This is the number of non successful executions before a job is considered FAILED. In addition, the JobDetail object now has an attempts field and shows all execution attempts.
* `service/ec2`: Updates service API and documentation
	* Customers can now tag their Amazon EC2 Instances and Amazon EBS Volumes at
	the time of their creation. You can do this from the EC2 Instance launch
	wizard or through the RunInstances or CreateVolume APIs. By tagging
	resources at the time of creation, you can eliminate the need to run custom
	tagging scripts after resource creation. In addition, you can now set
	resource-level permissions on the CreateVolume, CreateTags, DeleteTags, and
	the RunInstances APIs. This allows you to implement stronger security
	policies by giving you more granular control over which users and groups
	have access to these APIs. You can also enforce the use of tagging and
	control what tag keys and values are set on your resources. When you combine
	tag usage and resource-level IAM policies together, you can ensure your
	instances and volumes are properly secured upon creation and achieve more
	accurate cost allocation reporting. These new features are provided at no
	additional cost.

### SDK Enhancements
* `aws/request`: Add retry support for RequestTimeoutException (#1158)
  * Adds support for retrying RequestTimeoutException error code that is returned by some services.

### SDK Bugs
* `private/model/api`: Fix Waiter and Paginators panic on nil param inputs (#1157)
  * Corrects the code generation for Paginators and waiters that caused a panic if nil input parameters were used with the operations.
Release v1.8.3 (2017-03-27)
===

## Service Client Updates
* `service/ssm`: Updates service API, documentation, and paginators
  * Updated validation rules for SendCommand and RegisterTaskWithMaintenanceWindow APIs.
Release v1.8.2 (2017-03-24)
===

Service Client Updates
---
* `service/applicationautoscaling`: Updates service API, documentation, and paginators
  * Application AutoScaling is launching support for a new target resource (AppStream 2.0 Fleets) as a scalable target.
* `service/cloudtrail`: Updates service API and documentation
  * Doc-only Update for CloudTrail: Add required parameters for GetEventSelectors and PutEventSelectors

Release v1.8.1 (2017-03-23)
===

Service Client Updates
---
* `service/applicationdiscoveryservice`: Updates service API, documentation, and paginators
  * Adds export configuration options to the AWS Discovery Service API.
* `service/elbv2`: Updates waiters
* `aws/endpoints`: Updated Regions and Endpoints metadata.
* `service/lambda`: Updates service API and paginators
  * Adds support for new runtime Node.js v6.10 for AWS Lambda service

Release v1.8.0 (2017-03-22)
===

Service Client Updates
---
* `service/codebuild`: Updates service documentation
* `service/directconnect`: Updates service API
  * Deprecated DescribeConnectionLoa, DescribeInterconnectLoa, AllocateConnectionOnInterconnect and DescribeConnectionsOnInterconnect operations in favor of DescribeLoa, DescribeLoa, AllocateHostedConnection and DescribeHostedConnections respectively.
* `service/marketplacecommerceanalytics`: Updates service API, documentation, and paginators
  * This update adds a new data set, us_sales_and_use_tax_records, which enables AWS Marketplace sellers to programmatically access to their U.S. Sales and Use Tax report data.
* `service/pinpoint`: Updates service API and documentation
  * Amazon Pinpoint User Segmentation
  * Added ability to segment endpoints by user attributes in addition to endpoint attributes. Amazon Pinpoint Event Stream Preview
  * Added functionality to publish raw app analytics and campaign events data as events streams to Kinesis and Kinesis Firehose
  * The feature provides developers with increased flexibility of exporting raw events to S3, Redshift, Elasticsearch using a Kinesis Firehose stream or enable real time event processing use cases using a Kinesis stream
* `service/rekognition`: Updates service documentation.

SDK Features
---
* `aws/request`: Add support for context.Context to SDK API operation requests (#1132)
  * Adds support for context.Context to the SDK by adding `WithContext` methods for each API operation, Paginators and Waiters. e.g `PutObjectWithContext`. This change also adds the ability to provide request functional options to the method calls instead of requiring you to use the `Request` API operation method (e.g `PutObjectRequest`).
  * Adds a `Complete` Request handler list that will be called ever time a request is completed. This includes both success and failure. Complete will only be called once per API operation request.
  * `private/waiter` package moved from the private group to `aws/request/waiter` and made publicly available.
  * Adds Context support to all API operations, Waiters(WaitUntil) and Paginators(Pages) methods.
  * Adds Context support for s3manager and s3crypto clients.

SDK Enhancements
---
* `aws/signer/v4`: Adds support for unsigned payload signer config (#1130)
  * Adds configuration option to the v4.Signer to specify the request's body should not be signed. This will only correclty function on services that support unsigned payload. e.g. S3, Glacier. 

SDK Bug Fixes
---
* `service/s3`: Fix S3 HostID to be available in S3 request error message (#1131)
  * Adds a new type s3.RequestFailure which exposes the S3 HostID value from a S3 API operation response. This is helpful when you have an error with S3, and need to contact support. Both RequestID and HostID are needed.
* `private/model/api`: Do not return a link if uid is empty (#1133)
  * Fixes SDK's doc generation to not generate API reference doc links if the SDK us unable to create a valid link.
* `aws/request`: Optimization to handler list copy to prevent multiple alloc calls. (#1134)
Release v1.7.9 (2017-03-13)
===

Service Client Updates
---
* `service/devicefarm`: Updates service API, documentation, paginators, and examples
  * Network shaping allows users to simulate network connections and conditions while testing their Android, iOS, and web apps with AWS Device Farm.
* `service/cloudwatchevents`: Updates service API, documentation, and examples

SDK Enhancement
===
* `aws/session`: Add support for side loaded CA bundles (#1117)
  * Adds supports for side loading Certificate Authority bundle files to the SDK using AWS_CA_BUNDLE environment variable or CustomCABundle session option.
* `service/s3/s3crypto`: Add support for AES/CBC/PKCS5Padding (#1124)

SDK Bug
===
* `service/rds`: Fixing issue when not providing `SourceRegion` on cross
region operations (#1127)
* `service/rds`: Enables cross region for `CopyDBClusterSnapshot` and
`CreateDBCluster` (#1128)

Release v1.7.8 (2017-03-10)
===

Service Client Updates
---
* `service/codedeploy`: Updates service paginators
  * Add paginators for Codedeploy
* `service/emr`: Updates service API, documentation, and paginators
  * This release includes support for instance fleets in Amazon EMR.

Release v1.7.7 (2017-03-09)
===

Service Client Updates
---
* `service/apigateway`: Updates service API, documentation, and paginators
  * API Gateway has added support for ACM certificates on custom domain names. Both Amazon-issued certificates and uploaded third-part certificates are supported.
* `service/clouddirectory`: Updates service API, documentation, and paginators
  * Introduces a new Cloud Directory API that enables you to retrieve all available parent paths for any type of object (a node, leaf node, policy node, and index node) in a hierarchy.

Release v1.7.6 (2017-03-09)
===

Service Client Updates
---
* `service/organizations`: Updates service documentation and examples
  * Doc-only Update for Organizations: Add SDK Code Snippets
* `service/workdocs`: Adds new service
  * The Administrative SDKs for Amazon WorkDocs provides full administrator level access to WorkDocs site resources, allowing developers to integrate their applications to manage WorkDocs users, content and permissions programmatically

Release v1.7.5 (2017-03-08)
===

Service Client Updates
---
* `aws/endpoints`: Updated Regions and Endpoints metadata.
* `service/rds`: Updates service API and documentation
  * Add support to using encrypted clusters as cross-region replication masters. Update CopyDBClusterSnapshot API to support encrypted cross region copy of Aurora cluster snapshots.

Release v1.7.4 (2017-03-06)
===

Service Client Updates
---
* `service/budgets`: Updates service API and paginators
  * When creating or editing a budget via the AWS Budgets API you can define notifications that are sent to subscribers when the actual or forecasted value for cost or usage exceeds the notificationThreshold associated with the budget notification object. Starting today, the maximum allowed value for the notificationThreshold was raised from 100 to 300. This change was made to give you more flexibility when setting budget notifications.
* `service/cloudtrail`: Updates service documentation and paginators
  * Doc-only update for AWSCloudTrail: Updated links/descriptions
* `aws/endpoints`: Updated Regions and Endpoints metadata.
* `service/opsworkscm`: Updates service API, documentation, and paginators
  * OpsWorks for Chef Automate has added a new field "AssociatePublicIpAddress" to the CreateServer request, "CloudFormationStackArn" to the Server model and "TERMINATED" server state.


Release v1.7.3 (2017-02-28)
===

Service Client Updates
---
* `service/mturk`: Renaming service
  * service/mechanicalturkrequesterservice was renamed to service/mturk. Be sure to change any references of the old client to the new.

Release v1.7.2 (2017-02-28)
===

Service Client Updates
---
* `service/dynamodb`: Updates service API and documentation
  * Release notes: Time to Live (TTL) is a feature that allows you to define when items in a table expire and can be purged from the database, so that you don't have to track expired data and delete it manually. With TTL enabled on a DynamoDB table, you can set a timestamp for deletion on a per-item basis, allowing you to limit storage usage to only those records that are relevant.
* `service/iam`: Updates service API, documentation, and paginators
  * This release adds support for AWS Organizations service control policies (SCPs) to SimulatePrincipalPolicy operation. If there are SCPs associated with the simulated user's account, their effect on the result is captured in the OrganizationDecisionDetail element in the EvaluationResult.
* `service/mechanicalturkrequesterservice`: Adds new service
  * Amazon Mechanical Turk is a web service that provides an on-demand, scalable, human workforce to complete jobs that humans can do better than computers, for example, recognizing objects in photos.
* `service/organizations`: Adds new service
  * AWS Organizations is a web service that enables you to consolidate your multiple AWS accounts into an organization and centrally manage your accounts and their resources.
* `service/dynamodbstreams`: Updates service API, documentation, and paginators
* `service/waf`: Updates service API, documentation, and paginators
  * Aws WAF - For GetSampledRequests action, changed max number of samples from 100 to 500.
* `service/wafregional`: Updates service API, documentation, and paginators

Release v1.7.1 (2017-02-24)
===

Service Client Updates
---
* `service/elasticsearchservice`: Updates service API, documentation, paginators, and examples
  * Added three new API calls to existing Amazon Elasticsearch service to expose Amazon Elasticsearch imposed limits to customers.

Release v1.7.0 (2017-02-23)
===

Service Client Updates
---
* `service/ec2`: Updates service API
  * New EC2 I3 instance type

SDK Bug
---
* `service/s3/s3manager`: Adding support for SSE (#1097)
  * Fixes SSE fields not being applied to a part during multi part upload.

SDK Feature
---
* `aws/session`: Add support for AssumeRoles with MFA (#1088)
  * Adds support for assuming IAM roles with MFA enabled. A TokenProvider func was added to stscreds.AssumeRoleProvider that will be called each time the role's credentials need to be refreshed. A basic token provider that sources the MFA token from stdin as stscreds.StdinTokenProvider.
* `aws/session`: Update SDK examples and docs to use session.Must (#1099)
  * Updates the SDK's example and docs to use session.Must where possible to highlight its usage as apposed to session error checking that is most cases errors will be terminal to the application anyways.
Release v1.6.27 (2017-02-22)
===

Service Client Updates
---
* `service/clouddirectory`: Updates service documentation
  * ListObjectAttributes documentation updated based on forum feedback
* `service/elasticbeanstalk`: Updates service API, documentation, and paginators
  * Elastic Beanstalk adds support for creating and managing custom platform.
* `service/gamelift`: Updates service API, documentation, and paginators
  * Allow developers to configure global queues for creating GameSessions. Allow PlayerData on PlayerSessions to store player-specific data.
* `service/route53`: Updates service API, documentation, and examples
  * Added support for operations CreateVPCAssociationAuthorization and DeleteVPCAssociationAuthorization to throw a ConcurrentModification error when a conflicting modification occurs in parallel to the authorizations in place for a given hosted zone.

Release v1.6.26 (2017-02-21)
===

Service Client Updates
---
* `service/ec2`: Updates service API and documentation
  * Added the billingProduct parameter to the RegisterImage API.

Release v1.6.25 (2017-02-17)
===

Service Client Updates
---
* `service/directconnect`: Updates service API, documentation, and paginators
  * This update will introduce the ability for Direct Connect customers to take advantage of Link Aggregation (LAG).     This allows you to bundle many individual physical interfaces into a single logical interface, referred to as a LAG.     This makes administration much simpler as the majority of configuration is done on the LAG while you are free     to add or remove physical interfaces from the bundle as bandwidth demand increases or decreases. A concrete example     of the simplification added by LAG is that customers need only a single BGP session as opposed to one session per     physical connection.

Release v1.6.24 (2017-02-16)
===

Service Client Updates
---
* `service/cognitoidentity`: Updates service API, documentation, and paginators
  * Allow createIdentityPool and updateIdentityPool API to set server side token check value on identity pool
* `service/configservice`: Updates service API and documentation
  * AWS Config now supports a new test mode for the PutEvaluations API. Set the TestMode parameter to true in your custom rule to verify whether your AWS Lambda function will deliver evaluation results to AWS Config. No updates occur to your existing evaluations, and evaluation results are not sent to AWS Config.

Release v1.6.23 (2017-02-15)
===

Service Client Updates
---
* `service/kms`: Updates service API, documentation, paginators, and examples
  * his release of AWS Key Management Service introduces the ability to tag keys. Tagging keys can help you organize your keys and track your KMS costs in the cost allocation report. This release also increases the maximum length of a key ID to accommodate ARNs that include a long key alias.

Release v1.6.22 (2017-02-14)
===

Service Client Updates
---
* `service/ec2`: Updates service API, documentation, and paginators
  * Adds support for the new Modify Volumes apis.

Release v1.6.21 (2017-02-11)
===

Service Client Updates
---
* `service/storagegateway`: Updates service API, documentation, and paginators
  * File gateway mode in AWS Storage gateway provides access to objects in S3 as files on a Network File System (NFS) mount point. This is done by creating Nfs file shares using existing APIs CreateNfsFileShare. Using the feature in this update, the customer can restrict the clients that have read/write access to the gateway by specifying the list of clients as a list of IP addresses or CIDR blocks. This list can be specified using the API CreateNfsFileShare while creating new file shares, or UpdateNfsFileShare while update existing file shares. To find out the list of clients that have access, the existing API DescribeNfsFileShare will now output the list of clients that have access.

Release v1.6.20 (2017-02-09)
===

Service Client Updates
---
* `service/ec2`: Updates service API and documentation
  * This feature allows customers to associate an IAM profile to running instances that do not have any.
* `service/rekognition`: Updates service API and documentation
  * DetectFaces and IndexFaces operations now return an estimate of the age of the face as an age range.

SDK Features
---
* `aws/endpoints`: Add option to resolve unknown endpoints (#1074)
Release v1.6.19 (2017-02-08)
===

Service Client Updates
---
* `aws/endpoints`: Updated Regions and Endpoints metadata.
* `service/glacier`: Updates service examples
	* Doc Update
* `service/lexruntimeservice`: Adds new service
	* Preview release

SDK Bug Fixes
---
* `private/protocol/json`: Fixes json to throw an error if a float number is (+/-)Inf and NaN (#1068)
* `private/model/api`: Fix documentation error listing (#1067)

SDK Features
---
* `private/model`: Add service response error code generation (#1061)

Release v1.6.18 (2017-01-27)
===

Service Client Updates
---
* `service/clouddirectory`: Adds new service
  * Amazon Cloud Directory is a highly scalable, high performance, multi-tenant directory service in the cloud. Its web-based directories make it easy for you to organize and manage application resources such as users, groups, locations, devices, policies, and the rich relationships between them.
* `service/codedeploy`: Updates service API, documentation, and paginators
  * This release of AWS CodeDeploy introduces support for blue/green deployments. In a blue/green deployment, the current set of instances in a deployment group is replaced by new instances that have the latest application revision installed on them. After traffic is rerouted behind a load balancer to the replacement instances, the original instances can be terminated automatically or kept running for other uses.
* `service/ec2`: Updates service API and documentation
  * Adds instance health check functionality to replace unhealthy EC2 Spot fleet instances with fresh ones.
* `service/rds`: Updates service API and documentation
  * Snapshot Engine Version Upgrade

Release v1.6.17 (2017-01-25)
===

Service Client Updates
---
* `service/elbv2`: Updates service API, documentation, and paginators
  * Application Load Balancers now support native Internet Protocol version 6 (IPv6) in an Amazon Virtual Private Cloud (VPC). With this ability, clients can now connect to the Application Load Balancer in a dual-stack mode via either IPv4 or IPv6.
* `service/rds`: Updates service API and documentation
  * Cross Region Read Replica Copying (CreateDBInstanceReadReplica)

Release v1.6.16 (2017-01-24)
===

Service Client Updates
---
* `service/codebuild`: Updates service documentation and paginators
  * Documentation updates
* `service/codecommit`: Updates service API, documentation, and paginators
  * AWS CodeCommit now includes the option to view the differences between a commit and its parent commit from within the console. You can view the differences inline (Unified view) or side by side (Split view). To view information about the differences between a commit and something other than its parent, you can use the AWS CLI and the get-differences and get-blob commands, or you can use the GetDifferences and GetBlob APIs.
* `service/ecs`: Updates service API and documentation
  * Amazon ECS now supports a state for container instances that can be used to drain a container instance in preparation for maintenance or cluster scale down.

>>>>>>> 45247285
Release v1.6.15 (2017-01-20)
===

Service Client Updates
---
* `service/acm`: Updates service API, documentation, and paginators
  * Update for AWS Certificate Manager: Updated response elements for DescribeCertificate API in support of managed renewal
* `service/health`: Updates service documentation

Release v1.6.14 (2017-01-19)
===

Service Client Updates
---
* `service/ec2`: Updates service API, documentation, and paginators
  * Amazon EC2 Spot instances now support dedicated tenancy, providing the ability to run Spot instances single-tenant manner on physically isolated hardware within a VPC to satisfy security, privacy, or other compliance requirements. Dedicated Spot instances can be requested using RequestSpotInstances and RequestSpotFleet.

Release v1.6.13 (2017-01-18)
===

Service Client Updates
---
* `service/rds`: Updates service API, documentation, and paginators

Release v1.6.12 (2017-01-17)
===

Service Client Updates
---
* `service/dynamodb`: Updates service API, documentation, and paginators
  * Tagging Support for Amazon DynamoDB Tables and Indexes
* `aws/endpoints`: Updated Regions and Endpoints metadata.
* `service/glacier`: Updates service API, paginators, and examples
  * Doc-only Update for Glacier: Added code snippets
* `service/polly`: Updates service documentation and examples
  * Doc-only update for Amazon Polly -- added snippets
* `service/rekognition`: Updates service documentation and paginators
  * Added code samples to Rekognition reference topics.
* `service/route53`: Updates service API and paginators
  * Add ca-central-1 and eu-west-2 enum values to CloudWatchRegion enum

Release v1.6.11 (2017-01-16)
===

Service Client Updates
---
* `service/configservice`: Updates service API, documentation, and paginators
* `service/costandusagereportservice`: Adds new service
  * The AWS Cost and Usage Report Service API allows you to enable and disable the Cost & Usage report, as well as modify the report name, the data granularity, and the delivery preferences.
* `service/dynamodb`: Updates service API, documentation, and examples
  * Snippets for the DynamoDB API.
* `service/elasticache`: Updates service API, documentation, and examples
  * Adds new code examples.
* `aws/endpoints`: Updated Regions and Endpoints metadata.

Release v1.6.10 (2017-01-04)
===

Service Client Updates
---
* `service/configservice`: Updates service API and documentation
  * AWSConfig is planning to add support for OversizedConfigurationItemChangeNotification message type in putConfigRule. After this release customers can use/write rules based on OversizedConfigurationItemChangeNotification mesage type.
* `service/efs`: Updates service API, documentation, and examples
  * Doc-only Update for EFS: Added code snippets
* `service/iam`: Updates service documentation and examples
* `service/lambda`: Updates service documentation and examples
  * Doc only updates for Lambda: Added code snippets
* `service/marketplacecommerceanalytics`: Updates service API and documentation
  * Added support for data set disbursed_amount_by_instance_hours, with historical data available starting 2012-09-04. New data is published to this data set every 30 days.
* `service/rds`: Updates service documentation
  * Updated documentation for CopyDBSnapshot.
* `service/rekognition`: Updates service documentation and examples
  * Doc-only Update for Rekognition: Added code snippets
* `service/snowball`: Updates service examples
* `service/dynamodbstreams`: Updates service API and examples
  * Doc-only Update for DynamoDB Streams:  Added code snippets

SDK Feature
---
* `private/model/api`: Increasing the readability of code generated files. (#1024)
Release v1.6.9 (2016-12-30)
===

Service Client Updates
---
* `service/codedeploy`: Updates service API and documentation
  * CodeDeploy will support Iam Session Arns in addition to Iam User Arns for on premise host authentication.
* `service/ecs`: Updates service API and documentation
  * Amazon EC2 Container Service (ECS) now supports the ability to customize the placement of tasks on container instances.
* `aws/endpoints`: Updated Regions and Endpoints metadata.

Release v1.6.8 (2016-12-22)
===

Service Client Updates
---
* `service/apigateway`: Updates service API and documentation
  * Amazon API Gateway is adding support for generating SDKs in more languages. This update introduces two new operations used to dynamically discover these SDK types and what configuration each type accepts.
* `service/directoryservice`: Updates service documentation
  * Added code snippets for the DS SDKs
* `service/elasticbeanstalk`: Updates service API and documentation
* `service/iam`: Updates service API and documentation
  * Adds service-specific credentials to IAM service to make it easier to onboard CodeCommit customers.  These are username/password credentials that work with a single service.
* `service/kms`: Updates service API, documentation, and examples
  * Update docs and add SDK examples

Release v1.6.7 (2016-12-22)
===

Service Client Updates
---
* `service/ecr`: Updates service API and documentation
* `aws/endpoints`: Updated Regions and Endpoints metadata.
* `service/rds`: Updates service API and documentation
  * Cross Region Encrypted Snapshot Copying (CopyDBSnapshot)

Release v1.6.6 (2016-12-20)
===

Service Client Updates
---
* `aws/endpoints`: Updated Regions and Endpoints metadata.
* `service/firehose`: Updates service API, documentation, and examples
  * Processing feature enables users to process and modify records before Amazon Firehose delivers them to destinations.
* `service/route53`: Updates service API and documentation
  * Enum updates for eu-west-2 and ca-central-1
* `service/storagegateway`: Updates service API, documentation, and examples
  * File gateway is a new mode in the AWS Storage Gateway that support a file interface into S3, alongside the current block-based volume and VTL storage. File gateway combines a service and virtual software appliance, enabling you to store and retrieve objects in Amazon S3 using industry standard file protocols such as NFS. The software appliance, or gateway, is deployed into your on-premises environment as a virtual machine (VM) running on VMware ESXi. The gateway provides access to objects in S3 as files on a Network File System (NFS) mount point.

Release v1.6.5 (2016-12-19)
===

Service Client Updates
---
* `service/cloudformation`: Updates service documentation
  * Minor doc update for CloudFormation.
* `service/cloudtrail`: Updates service paginators
* `service/cognitoidentity`: Updates service API and documentation
  * We are adding Groups to Cognito user pools. Developers can perform CRUD operations on groups, add and remove users from groups, list users in groups, etc. We are adding fine-grained role-based access control for Cognito identity pools. Developers can configure an identity pool to get the IAM role from an authenticated user's token, or they can configure rules that will map a user to a different role
* `service/applicationdiscoveryservice`: Updates service API and documentation
  * Adds new APIs to group discovered servers into Applications with get summary and neighbors. Includes additional filters for ListConfigurations and DescribeAgents API.
* `service/inspector`: Updates service API, documentation, and examples
  * Doc-only Update for Inspector: Adding SDK code snippets for Inspector
* `service/sqs`: Updates service documentation

SDK Bug Fixes
---
* `aws/request`: Add PriorRequestNotComplete to throttle retry codes (#1011)
  * Fixes: Not retrying when PriorRequestNotComplete #1009

SDK Feature
---
* `private/model/api`: Adds crosslinking to service documentation (#1010)

Release v1.6.4 (2016-12-15)
===

Service Client Updates
---
* `service/cognitoidentityprovider`: Updates service API and documentation
* `aws/endpoints`: Updated Regions and Endpoints metadata.
* `service/ssm`: Updates service API and documentation
  * This will provide customers with access to the Patch Baseline and Patch Compliance APIs.

SDK Bug Fixes
---
* `service/route53`: Fix URL path cleaning for Route53 API requests (#1006)
  * Fixes: SerializationError when using Route53 ChangeResourceRecordSets #1005
* `aws/request`: Add PriorRequestNotComplete to throttle retry codes (#1002)
  * Fixes: Not retrying when PriorRequestNotComplete #1001

Release v1.6.3 (2016-12-14)
===

Service Client Updates
---
* `service/batch`: Adds new service
  * AWS Batch is a batch computing service that lets customers define queues and compute environments and then submit work as batch jobs.
* `service/databasemigrationservice`: Updates service API and documentation
  * Adds support for SSL enabled Oracle endpoints and task modification.
* `service/elasticbeanstalk`: Updates service documentation
* `aws/endpoints`: Updated Regions and Endpoints metadata.
* `service/cloudwatchlogs`: Updates service API and documentation
  * Add support for associating LogGroups with AWSTagris tags
* `service/marketplacecommerceanalytics`: Updates service API and documentation
  * Add new enum to DataSetType: sales_compensation_billed_revenue
* `service/rds`: Updates service documentation
  * Doc-only Update for RDS: New versions available in CreateDBInstance
* `service/sts`: Updates service documentation
  * Adding Code Snippet Examples for SDKs for STS

SDK Bug Fixes
---
* `aws/request`: Fix retrying timeout requests (#981)
  * Fixes: Requests Retrying is broken if the error was caused due to a client timeout #947
* `aws/request`: Fix for Go 1.8 request incorrectly sent with body (#991)
  * Fixes: service/route53: ListHostedZones hangs and then fails with go1.8 #984
* private/protocol/rest: Use RawPath instead of Opaque (#993)
  * Fixes: HTTP2 request failing with REST protocol services, e.g AWS X-Ray
* private/model/api: Generate REST-JSON JSONVersion correctly (#998)
  * Fixes: REST-JSON protocol service code missing JSONVersion metadata.

Release v1.6.2 (2016-12-08)
===

Service Client Updates
---
* `service/cloudfront`: Add lambda function associations to cache behaviors
* `service/codepipeline`: This is a doc-only update request to incorporate some recent minor revisions to the doc content.
* `service/rds`: Updates service API and documentation
* `service/wafregional`: With this new feature, customers can use AWS WAF directly on Application Load Balancers in a VPC within available regions to protect their websites and web services from malicious attacks such as SQL injection, Cross Site Scripting, bad bots, etc.

Release v1.6.1 (2016-12-07)
===

Service Client Updates
---
* `service/config`: Updates service API
* `service/s3`: Updates service API
* `service/sqs`: Updates service API and documentation

Release v1.6.0 (2016-12-06)
===

Service Client Updates
---
* `service/config`: Updates service API and documentation
* `service/ec2`: Updates service API
* `service/sts`: Updates service API, documentation, and examples

SDK Bug Fixes
---
* private/protocol/xml/xmlutil: Fix SDK XML unmarshaler #975
  * Fixes GetBucketACL Grantee required type always nil. #916

SDK Feature
---
* aws/endpoints: Add endpoint metadata to SDK #961
  * Adds Region and Endpoint metadata to the SDK. This allows you to enumerate regions and endpoint metadata based on a defined model embedded in the SDK.

Release v1.5.13 (2016-12-01)
===

Service Client Updates
---
* `service/apigateway`: Updates service API and documentation
* `service/appstream`: Adds new service
* `service/codebuild`: Adds new service
* `service/directconnect`: Updates service API and documentation
* `service/ec2`: Adds new service
* `service/elasticbeanstalk`: Updates service API and documentation
* `service/health`: Adds new service
* `service/lambda`: Updates service API and documentation
* `service/opsworkscm`: Adds new service
* `service/pinpoint`: Adds new service
* `service/shield`: Adds new service
* `service/ssm`: Updates service API and documentation
* `service/states`: Adds new service
* `service/xray`: Adds new service

Release v1.5.12 (2016-11-30)
===

Service Client Updates
---
* `service/lightsail`: Adds new service
* `service/polly`: Adds new service
* `service/rekognition`: Adds new service
* `service/snowball`: Updates service API and documentation

Release v1.5.11 (2016-11-29)
===

Service Client Updates
---
`service/s3`: Updates service API and documentation

Release v1.5.10 (2016-11-22)
===

Service Client Updates
---
* `service/cloudformation`: Updates service API and documentation
* `service/glacier`: Updates service API, documentation, and examples
* `service/route53`: Updates service API and documentation
* `service/s3`: Updates service API and documentation

SDK Bug Fixes
---
* `private/protocol/xml/xmlutil`: Fixes xml marshaler to unmarshal properly
into tagged fields 
[#916](https://github.com/aws/aws-sdk-go/issues/916)

Release v1.5.9 (2016-11-22)
===

Service Client Updates
---
* `service/cloudtrail`: Updates service API and documentation
* `service/ecs`: Updates service API and documentation

Release v1.5.8 (2016-11-18)
===

Service Client Updates
---
* `service/application-autoscaling`: Updates service API and documentation
* `service/elasticmapreduce`: Updates service API and documentation
* `service/elastictranscoder`: Updates service API, documentation, and examples
* `service/gamelift`: Updates service API and documentation
* `service/lambda`: Updates service API and documentation

Release v1.5.7 (2016-11-18)
===

Service Client Updates
---
* `service/apigateway`: Updates service API and documentation
* `service/meteringmarketplace`: Updates service API and documentation
* `service/monitoring`: Updates service API and documentation
* `service/sqs`: Updates service API, documentation, and examples

Release v1.5.6 (2016-11-16)
===

Service Client Updates
---
`service/route53`: Updates service API and documentation
`service/servicecatalog`: Updates service API and documentation

Release v1.5.5 (2016-11-15)
===

Service Client Updates
---
* `service/ds`: Updates service API and documentation
* `service/elasticache`: Updates service API and documentation
* `service/kinesis`: Updates service API and documentation

Release v1.5.4 (2016-11-15)
===

Service Client Updates
---
* `service/cognito-idp`: Updates service API and documentation

Release v1.5.3 (2016-11-11)
===

Service Client Updates
---
* `service/cloudformation`: Updates service documentation and examples
* `service/logs`: Updates service API and documentation

Release v1.5.2 (2016-11-03)
===

Service Client Updates
---
* `service/directconnect`: Updates service API and documentation

Release v1.5.1 (2016-11-02)
===

Service Client Updates
---
* `service/email`: Updates service API and documentation

Release v1.5.0 (2016-11-01)
===

Service Client Updates
---
* `service/cloudformation`: Updates service API and documentation
* `service/ecr`: Updates service paginators

SDK Feature Updates
---
* `private/model/api`: Add generated setters for API parameters (#918)
  * Adds setters to the SDK's API parameter types, and are a convenience method that reduce the need to use `aws.String` and like utility. 

Release v1.4.22 (2016-10-25)
===

Service Client Updates
---
* `service/elasticloadbalancingv2`: Updates service documentation.
* `service/autoscaling`: Updates service documentation.

Release v1.4.21 (2016-10-24)
===

Service Client Updates
---
* `service/sms`: AWS Server Migration Service (SMS) is an agentless service which makes it easier and faster for you to migrate thousands of on-premises workloads to AWS. AWS SMS allows you to automate, schedule, and track incremental replications of live server volumes, making it easier for you to coordinate large-scale server migrations.
* `service/ecs`: Updates documentation.

SDK Feature Updates
---
* `private/models/api`: Improve code generation of documentation.

Release v1.4.20 (2016-10-20)
===

Service Client Updates
---
* `service/budgets`: Adds new service, AWS Budgets.
* `service/waf`: Updates service documentation.

Release v1.4.19 (2016-10-18)
===

Service Client Updates
---
* `service/cloudfront`: Updates service API and documentation.
  * Ability to use Amazon CloudFront to deliver your content both via IPv6 and IPv4 using HTTP/HTTPS.
* `service/configservice`: Update service API and documentation.
* `service/iot`: Updates service API and documentation.
* `service/kinesisanalytics`: Updates service API and documentation.
  * Whenever Amazon Kinesis Analytics is not able to detect schema for the given streaming source on DiscoverInputSchema API, we would return the raw records that was sampled to detect the schema.
* `service/rds`: Updates service API and documentation.
  * Amazon Aurora integrates with other AWS services to allow you to extend your Aurora DB cluster to utilize other capabilities in the AWS cloud. Permission to access other AWS services is granted by creating an IAM role with the necessary permissions, and then associating the role with your DB cluster.

SDK Feature Updates
---
* `service/dynamodb/dynamodbattribute`: Add UnmarshalListOfMaps #897
  * Adds support for unmarshaling a list of maps. This is useful for unmarshaling the DynamoDB AttributeValue list of maps returned by APIs like Query and Scan.

Release v1.4.18 (2016-10-17)
===

Service Model Updates
---
* `service/route53`: Updates service API and documentation.

Release v1.4.17
===

Service Model Updates
---
* `service/acm`: Update service API, and documentation.
  * This change allows users to import third-party SSL/TLS certificates into ACM.
* `service/elasticbeanstalk`: Update service API, documentation, and pagination.
  * Elastic Beanstalk DescribeApplicationVersions API is being updated to support pagination.
* `service/gamelift`: Update service API, and documentation.
  * New APIs to protect game developer resource (builds, alias, fleets, instances, game sessions and player sessions) against abuse.

SDK Features
---
* `service/s3`: Add support for accelerate with dualstack [#887](https://github.com/aws/aws-sdk-go/issues/887)

Release v1.4.16 (2016-10-13)
===

Service Model Updates
---
* `service/ecr`: Update Amazon EC2 Container Registry service model
  * DescribeImages is a new api used to expose image metadata which today includes image size and image creation timestamp.
* `service/elasticache`: Update Amazon ElastiCache service model
  * Elasticache is launching a new major engine release of Redis, 3.2 (providing stability updates and new command sets over 2.8), as well as ElasticSupport for enabling Redis Cluster in 3.2, which provides support for multiple node groups to horizontally scale data, as well as superior engine failover capabilities 

SDK Bug Fixes
---
* `aws/session`: Skip shared config on read errors [#883](https://github.com/aws/aws-sdk-go/issues/883)
* `aws/signer/v4`: Add support for URL.EscapedPath to signer [#885](https://github.com/aws/aws-sdk-go/issues/885)

SDK Features
---
* `private/model/api`: Add docs for errors to API operations [#881](https://github.com/aws/aws-sdk-go/issues/881)
* `private/model/api`: Improve field and waiter doc strings [#879](https://github.com/aws/aws-sdk-go/issues/879)
* `service/dynamodb/dynamodbattribute`: Allow multiple struct tag elements [#886](https://github.com/aws/aws-sdk-go/issues/886)
* Add build tags to internal SDK tools [#880](https://github.com/aws/aws-sdk-go/issues/880)

Release v1.4.15 (2016-10-06)
===

Service Model Updates
---
* `service/cognitoidentityprovider`: Update Amazon Cognito Identity Provider service model
* `service/devicefarm`: Update AWS Device Farm documentation
* `service/opsworks`: Update AWS OpsWorks service model
* `service/s3`: Update Amazon Simple Storage Service model
* `service/waf`: Update AWS WAF service model

SDK Bug Fixes
---
* `aws/request`: Fix HTTP Request Body race condition [#874](https://github.com/aws/aws-sdk-go/issues/874)

SDK Feature Updates
---
* `aws/ec2metadata`: Add support for EC2 User Data [#872](https://github.com/aws/aws-sdk-go/issues/872)
* `aws/signer/v4`: Remove logic determining if request needs to be resigned [#876](https://github.com/aws/aws-sdk-go/issues/876)

Release v1.4.14 (2016-09-29)
===
* `service/ec2`:  api, documentation, and paginators updates.
* `service/s3`:  api and documentation updates.

Release v1.4.13 (2016-09-27)
===
* `service/codepipeline`:  documentation updates.
* `service/cloudformation`:  api and documentation updates.
* `service/kms`:  documentation updates.
* `service/elasticfilesystem`:  documentation updates.
* `service/snowball`:  documentation updates.<|MERGE_RESOLUTION|>--- conflicted
+++ resolved
@@ -1,5 +1,3 @@
-<<<<<<< HEAD
-=======
 Release v1.8.19 (2017-04-28)
 ===
 
@@ -544,7 +542,6 @@
 * `service/ecs`: Updates service API and documentation
   * Amazon ECS now supports a state for container instances that can be used to drain a container instance in preparation for maintenance or cluster scale down.
 
->>>>>>> 45247285
 Release v1.6.15 (2017-01-20)
 ===
 
