{
  "pagination": {
    "DescribeTrails": {
      "result_key": "trailList"
    },
    "LookupEvents": {
      "input_token": "NextToken",
<<<<<<< HEAD
      "output_token": "NextToken",
      "limit_key": "MaxResults",
=======
      "limit_key": "MaxResults",
      "output_token": "NextToken",
>>>>>>> 45247285
      "result_key": "Events"
    }
  }
}<|MERGE_RESOLUTION|>--- conflicted
+++ resolved
@@ -5,13 +5,8 @@
     },
     "LookupEvents": {
       "input_token": "NextToken",
-<<<<<<< HEAD
-      "output_token": "NextToken",
-      "limit_key": "MaxResults",
-=======
       "limit_key": "MaxResults",
       "output_token": "NextToken",
->>>>>>> 45247285
       "result_key": "Events"
     }
   }
