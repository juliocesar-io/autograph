// Code generated by private/model/cli/gen-api/main.go. DO NOT EDIT.

package marketplacemetering_test

import (
	"bytes"
	"fmt"
	"time"

	"github.com/aws/aws-sdk-go/aws"
	"github.com/aws/aws-sdk-go/aws/session"
	"github.com/aws/aws-sdk-go/service/marketplacemetering"
)

var _ time.Duration
var _ bytes.Buffer

func ExampleMarketplaceMetering_BatchMeterUsage() {
<<<<<<< HEAD
	sess, err := session.NewSession()
	if err != nil {
		fmt.Println("failed to create session,", err)
		return
	}
=======
	sess := session.Must(session.NewSession())
>>>>>>> 45247285

	svc := marketplacemetering.New(sess)

	params := &marketplacemetering.BatchMeterUsageInput{
		ProductCode: aws.String("ProductCode"), // Required
		UsageRecords: []*marketplacemetering.UsageRecord{ // Required
			{ // Required
				CustomerIdentifier: aws.String("CustomerIdentifier"), // Required
				Dimension:          aws.String("UsageDimension"),     // Required
				Quantity:           aws.Int64(1),                     // Required
				Timestamp:          aws.Time(time.Now()),             // Required
			},
			// More values...
		},
	}
	resp, err := svc.BatchMeterUsage(params)

<<<<<<< HEAD
	if err != nil {
		// Print the error, cast err to awserr.Error to get the Code and
		// Message from an error.
		fmt.Println(err.Error())
		return
	}

	// Pretty-print the response data.
	fmt.Println(resp)
}

func ExampleMarketplaceMetering_MeterUsage() {
	sess, err := session.NewSession()
=======
>>>>>>> 45247285
	if err != nil {
		// Print the error, cast err to awserr.Error to get the Code and
		// Message from an error.
		fmt.Println(err.Error())
		return
	}

	// Pretty-print the response data.
	fmt.Println(resp)
}

func ExampleMarketplaceMetering_MeterUsage() {
	sess := session.Must(session.NewSession())

	svc := marketplacemetering.New(sess)

	params := &marketplacemetering.MeterUsageInput{
		DryRun:         aws.Bool(true),               // Required
		ProductCode:    aws.String("ProductCode"),    // Required
		Timestamp:      aws.Time(time.Now()),         // Required
		UsageDimension: aws.String("UsageDimension"), // Required
		UsageQuantity:  aws.Int64(1),                 // Required
	}
	resp, err := svc.MeterUsage(params)

	if err != nil {
		// Print the error, cast err to awserr.Error to get the Code and
		// Message from an error.
		fmt.Println(err.Error())
		return
	}

	// Pretty-print the response data.
	fmt.Println(resp)
}

func ExampleMarketplaceMetering_ResolveCustomer() {
<<<<<<< HEAD
	sess, err := session.NewSession()
	if err != nil {
		fmt.Println("failed to create session,", err)
		return
	}
=======
	sess := session.Must(session.NewSession())
>>>>>>> 45247285

	svc := marketplacemetering.New(sess)

	params := &marketplacemetering.ResolveCustomerInput{
		RegistrationToken: aws.String("NonEmptyString"), // Required
	}
	resp, err := svc.ResolveCustomer(params)

	if err != nil {
		// Print the error, cast err to awserr.Error to get the Code and
		// Message from an error.
		fmt.Println(err.Error())
		return
	}

	// Pretty-print the response data.
	fmt.Println(resp)
}<|MERGE_RESOLUTION|>--- conflicted
+++ resolved
@@ -16,15 +16,7 @@
 var _ bytes.Buffer
 
 func ExampleMarketplaceMetering_BatchMeterUsage() {
-<<<<<<< HEAD
-	sess, err := session.NewSession()
-	if err != nil {
-		fmt.Println("failed to create session,", err)
-		return
-	}
-=======
 	sess := session.Must(session.NewSession())
->>>>>>> 45247285
 
 	svc := marketplacemetering.New(sess)
 
@@ -42,22 +34,6 @@
 	}
 	resp, err := svc.BatchMeterUsage(params)
 
-<<<<<<< HEAD
-	if err != nil {
-		// Print the error, cast err to awserr.Error to get the Code and
-		// Message from an error.
-		fmt.Println(err.Error())
-		return
-	}
-
-	// Pretty-print the response data.
-	fmt.Println(resp)
-}
-
-func ExampleMarketplaceMetering_MeterUsage() {
-	sess, err := session.NewSession()
-=======
->>>>>>> 45247285
 	if err != nil {
 		// Print the error, cast err to awserr.Error to get the Code and
 		// Message from an error.
@@ -95,15 +71,7 @@
 }
 
 func ExampleMarketplaceMetering_ResolveCustomer() {
-<<<<<<< HEAD
-	sess, err := session.NewSession()
-	if err != nil {
-		fmt.Println("failed to create session,", err)
-		return
-	}
-=======
 	sess := session.Must(session.NewSession())
->>>>>>> 45247285
 
 	svc := marketplacemetering.New(sess)
 
