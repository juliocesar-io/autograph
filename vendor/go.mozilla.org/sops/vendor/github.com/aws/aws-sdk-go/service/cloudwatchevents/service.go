// Code generated by private/model/cli/gen-api/main.go. DO NOT EDIT.

package cloudwatchevents

import (
	"github.com/aws/aws-sdk-go/aws"
	"github.com/aws/aws-sdk-go/aws/client"
	"github.com/aws/aws-sdk-go/aws/client/metadata"
	"github.com/aws/aws-sdk-go/aws/request"
	"github.com/aws/aws-sdk-go/aws/signer/v4"
	"github.com/aws/aws-sdk-go/private/protocol/jsonrpc"
)

// CloudWatchEvents provides the API operation methods for making requests to
// Amazon CloudWatch Events. See this package's package overview docs
// for details on the service.
//
<<<<<<< HEAD
//    * Automatically invoke an AWS Lambda function to update DNS entries when
//    an event notifies you that Amazon EC2 instance enters the running state.
//
//    * Direct specific API records from CloudTrail to an Amazon Kinesis stream
//    for detailed analysis of potential security or availability risks.
//    * Periodically invoke a built-in target to create a snapshot of an Amazon
//    EBS volume.
// For more information about Amazon CloudWatch Events features, see the Amazon
// CloudWatch Developer Guide (http://docs.aws.amazon.com/AmazonCloudWatch/latest/DeveloperGuide).
// The service client's operations are safe to be used concurrently.
// It is not safe to mutate any of the client's properties though.
// Please also see https://docs.aws.amazon.com/goto/WebAPI/events-2015-10-07
=======
// CloudWatchEvents methods are safe to use concurrently. It is not safe to
// modify mutate any of the struct's properties though.
>>>>>>> 45247285
type CloudWatchEvents struct {
	*client.Client
}

// Used for custom client initialization logic
var initClient func(*client.Client)

// Used for custom request initialization logic
var initRequest func(*request.Request)

// Service information constants
const (
	ServiceName = "events"    // Service endpoint prefix API calls made to.
	EndpointsID = ServiceName // Service ID for Regions and Endpoints metadata.
)

// New creates a new instance of the CloudWatchEvents client with a session.
// If additional configuration is needed for the client instance use the optional
// aws.Config parameter to add your extra config.
//
// Example:
//     // Create a CloudWatchEvents client from just a session.
//     svc := cloudwatchevents.New(mySession)
//
//     // Create a CloudWatchEvents client with additional configuration
//     svc := cloudwatchevents.New(mySession, aws.NewConfig().WithRegion("us-west-2"))
func New(p client.ConfigProvider, cfgs ...*aws.Config) *CloudWatchEvents {
	c := p.ClientConfig(EndpointsID, cfgs...)
	return newClient(*c.Config, c.Handlers, c.Endpoint, c.SigningRegion, c.SigningName)
}

// newClient creates, initializes and returns a new service client instance.
func newClient(cfg aws.Config, handlers request.Handlers, endpoint, signingRegion, signingName string) *CloudWatchEvents {
	svc := &CloudWatchEvents{
		Client: client.New(
			cfg,
			metadata.ClientInfo{
				ServiceName:   ServiceName,
				SigningName:   signingName,
				SigningRegion: signingRegion,
				Endpoint:      endpoint,
				APIVersion:    "2015-10-07",
				JSONVersion:   "1.1",
				TargetPrefix:  "AWSEvents",
			},
			handlers,
		),
	}

	// Handlers
	svc.Handlers.Sign.PushBackNamed(v4.SignRequestHandler)
	svc.Handlers.Build.PushBackNamed(jsonrpc.BuildHandler)
	svc.Handlers.Unmarshal.PushBackNamed(jsonrpc.UnmarshalHandler)
	svc.Handlers.UnmarshalMeta.PushBackNamed(jsonrpc.UnmarshalMetaHandler)
	svc.Handlers.UnmarshalError.PushBackNamed(jsonrpc.UnmarshalErrorHandler)

	// Run custom client initialization if present
	if initClient != nil {
		initClient(svc.Client)
	}

	return svc
}

// newRequest creates a new request for a CloudWatchEvents operation and runs any
// custom request initialization.
func (c *CloudWatchEvents) newRequest(op *request.Operation, params, data interface{}) *request.Request {
	req := c.NewRequest(op, params, data)

	// Run custom request initialization if present
	if initRequest != nil {
		initRequest(req)
	}

	return req
}<|MERGE_RESOLUTION|>--- conflicted
+++ resolved
@@ -15,23 +15,8 @@
 // Amazon CloudWatch Events. See this package's package overview docs
 // for details on the service.
 //
-<<<<<<< HEAD
-//    * Automatically invoke an AWS Lambda function to update DNS entries when
-//    an event notifies you that Amazon EC2 instance enters the running state.
-//
-//    * Direct specific API records from CloudTrail to an Amazon Kinesis stream
-//    for detailed analysis of potential security or availability risks.
-//    * Periodically invoke a built-in target to create a snapshot of an Amazon
-//    EBS volume.
-// For more information about Amazon CloudWatch Events features, see the Amazon
-// CloudWatch Developer Guide (http://docs.aws.amazon.com/AmazonCloudWatch/latest/DeveloperGuide).
-// The service client's operations are safe to be used concurrently.
-// It is not safe to mutate any of the client's properties though.
-// Please also see https://docs.aws.amazon.com/goto/WebAPI/events-2015-10-07
-=======
 // CloudWatchEvents methods are safe to use concurrently. It is not safe to
 // modify mutate any of the struct's properties though.
->>>>>>> 45247285
 type CloudWatchEvents struct {
 	*client.Client
 }
