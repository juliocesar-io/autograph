// Code generated by private/model/cli/gen-api/main.go. DO NOT EDIT.

package dynamodb_test

import (
	"bytes"
	"fmt"
	"time"

	"github.com/aws/aws-sdk-go/aws"
	"github.com/aws/aws-sdk-go/aws/session"
	"github.com/aws/aws-sdk-go/service/dynamodb"
)

var _ time.Duration
var _ bytes.Buffer

func ExampleDynamoDB_BatchGetItem() {
	sess := session.Must(session.NewSession())

	svc := dynamodb.New(sess)

	params := &dynamodb.BatchGetItemInput{
		RequestItems: map[string]*dynamodb.KeysAndAttributes{ // Required
			"Key": { // Required
				Keys: []map[string]*dynamodb.AttributeValue{ // Required
					{ // Required
						"Key": { // Required
							B:    []byte("PAYLOAD"),
							BOOL: aws.Bool(true),
							BS: [][]byte{
								[]byte("PAYLOAD"), // Required
								// More values...
							},
							L: []*dynamodb.AttributeValue{
								{ // Required
								// Recursive values...
								},
								// More values...
							},
							M: map[string]*dynamodb.AttributeValue{
								"Key": { // Required
								// Recursive values...
								},
								// More values...
							},
							N: aws.String("NumberAttributeValue"),
							NS: []*string{
								aws.String("NumberAttributeValue"), // Required
								// More values...
							},
							NULL: aws.Bool(true),
							S:    aws.String("StringAttributeValue"),
							SS: []*string{
								aws.String("StringAttributeValue"), // Required
								// More values...
							},
						},
						// More values...
					},
					// More values...
				},
				AttributesToGet: []*string{
					aws.String("AttributeName"), // Required
					// More values...
				},
				ConsistentRead: aws.Bool(true),
				ExpressionAttributeNames: map[string]*string{
					"Key": aws.String("AttributeName"), // Required
					// More values...
				},
				ProjectionExpression: aws.String("ProjectionExpression"),
			},
			// More values...
		},
		ReturnConsumedCapacity: aws.String("ReturnConsumedCapacity"),
	}
	resp, err := svc.BatchGetItem(params)

	if err != nil {
		// Print the error, cast err to awserr.Error to get the Code and
		// Message from an error.
		fmt.Println(err.Error())
		return
	}

	// Pretty-print the response data.
	fmt.Println(resp)
}

func ExampleDynamoDB_BatchWriteItem() {
	sess := session.Must(session.NewSession())

	svc := dynamodb.New(sess)

	params := &dynamodb.BatchWriteItemInput{
		RequestItems: map[string][]*dynamodb.WriteRequest{ // Required
			"Key": { // Required
				{ // Required
					DeleteRequest: &dynamodb.DeleteRequest{
						Key: map[string]*dynamodb.AttributeValue{ // Required
							"Key": { // Required
								B:    []byte("PAYLOAD"),
								BOOL: aws.Bool(true),
								BS: [][]byte{
									[]byte("PAYLOAD"), // Required
									// More values...
								},
								L: []*dynamodb.AttributeValue{
									{ // Required
									// Recursive values...
									},
									// More values...
								},
								M: map[string]*dynamodb.AttributeValue{
									"Key": { // Required
									// Recursive values...
									},
									// More values...
								},
								N: aws.String("NumberAttributeValue"),
								NS: []*string{
									aws.String("NumberAttributeValue"), // Required
									// More values...
								},
								NULL: aws.Bool(true),
								S:    aws.String("StringAttributeValue"),
								SS: []*string{
									aws.String("StringAttributeValue"), // Required
									// More values...
								},
							},
							// More values...
						},
					},
					PutRequest: &dynamodb.PutRequest{
						Item: map[string]*dynamodb.AttributeValue{ // Required
							"Key": { // Required
								B:    []byte("PAYLOAD"),
								BOOL: aws.Bool(true),
								BS: [][]byte{
									[]byte("PAYLOAD"), // Required
									// More values...
								},
								L: []*dynamodb.AttributeValue{
									{ // Required
									// Recursive values...
									},
									// More values...
								},
								M: map[string]*dynamodb.AttributeValue{
									"Key": { // Required
									// Recursive values...
									},
									// More values...
								},
								N: aws.String("NumberAttributeValue"),
								NS: []*string{
									aws.String("NumberAttributeValue"), // Required
									// More values...
								},
								NULL: aws.Bool(true),
								S:    aws.String("StringAttributeValue"),
								SS: []*string{
									aws.String("StringAttributeValue"), // Required
									// More values...
								},
							},
							// More values...
						},
					},
				},
				// More values...
			},
			// More values...
		},
		ReturnConsumedCapacity:      aws.String("ReturnConsumedCapacity"),
		ReturnItemCollectionMetrics: aws.String("ReturnItemCollectionMetrics"),
	}
	resp, err := svc.BatchWriteItem(params)

	if err != nil {
		// Print the error, cast err to awserr.Error to get the Code and
		// Message from an error.
		fmt.Println(err.Error())
		return
	}

	// Pretty-print the response data.
	fmt.Println(resp)
}

func ExampleDynamoDB_CreateTable() {
	sess := session.Must(session.NewSession())

	svc := dynamodb.New(sess)

	params := &dynamodb.CreateTableInput{
		AttributeDefinitions: []*dynamodb.AttributeDefinition{ // Required
			{ // Required
				AttributeName: aws.String("KeySchemaAttributeName"), // Required
				AttributeType: aws.String("ScalarAttributeType"),    // Required
			},
			// More values...
		},
		KeySchema: []*dynamodb.KeySchemaElement{ // Required
			{ // Required
				AttributeName: aws.String("KeySchemaAttributeName"), // Required
				KeyType:       aws.String("KeyType"),                // Required
			},
			// More values...
		},
		ProvisionedThroughput: &dynamodb.ProvisionedThroughput{ // Required
			ReadCapacityUnits:  aws.Int64(1), // Required
			WriteCapacityUnits: aws.Int64(1), // Required
		},
		TableName: aws.String("TableName"), // Required
		GlobalSecondaryIndexes: []*dynamodb.GlobalSecondaryIndex{
			{ // Required
				IndexName: aws.String("IndexName"), // Required
				KeySchema: []*dynamodb.KeySchemaElement{ // Required
					{ // Required
						AttributeName: aws.String("KeySchemaAttributeName"), // Required
						KeyType:       aws.String("KeyType"),                // Required
					},
					// More values...
				},
				Projection: &dynamodb.Projection{ // Required
					NonKeyAttributes: []*string{
						aws.String("NonKeyAttributeName"), // Required
						// More values...
					},
					ProjectionType: aws.String("ProjectionType"),
				},
				ProvisionedThroughput: &dynamodb.ProvisionedThroughput{ // Required
					ReadCapacityUnits:  aws.Int64(1), // Required
					WriteCapacityUnits: aws.Int64(1), // Required
				},
			},
			// More values...
		},
		LocalSecondaryIndexes: []*dynamodb.LocalSecondaryIndex{
			{ // Required
				IndexName: aws.String("IndexName"), // Required
				KeySchema: []*dynamodb.KeySchemaElement{ // Required
					{ // Required
						AttributeName: aws.String("KeySchemaAttributeName"), // Required
						KeyType:       aws.String("KeyType"),                // Required
					},
					// More values...
				},
				Projection: &dynamodb.Projection{ // Required
					NonKeyAttributes: []*string{
						aws.String("NonKeyAttributeName"), // Required
						// More values...
					},
					ProjectionType: aws.String("ProjectionType"),
				},
			},
			// More values...
		},
		StreamSpecification: &dynamodb.StreamSpecification{
			StreamEnabled:  aws.Bool(true),
			StreamViewType: aws.String("StreamViewType"),
		},
	}
	resp, err := svc.CreateTable(params)

	if err != nil {
		// Print the error, cast err to awserr.Error to get the Code and
		// Message from an error.
		fmt.Println(err.Error())
		return
	}

	// Pretty-print the response data.
	fmt.Println(resp)
}

func ExampleDynamoDB_DeleteItem() {
	sess := session.Must(session.NewSession())

	svc := dynamodb.New(sess)

	params := &dynamodb.DeleteItemInput{
		Key: map[string]*dynamodb.AttributeValue{ // Required
			"Key": { // Required
				B:    []byte("PAYLOAD"),
				BOOL: aws.Bool(true),
				BS: [][]byte{
					[]byte("PAYLOAD"), // Required
					// More values...
				},
				L: []*dynamodb.AttributeValue{
					{ // Required
					// Recursive values...
					},
					// More values...
				},
				M: map[string]*dynamodb.AttributeValue{
					"Key": { // Required
					// Recursive values...
					},
					// More values...
				},
				N: aws.String("NumberAttributeValue"),
				NS: []*string{
					aws.String("NumberAttributeValue"), // Required
					// More values...
				},
				NULL: aws.Bool(true),
				S:    aws.String("StringAttributeValue"),
				SS: []*string{
					aws.String("StringAttributeValue"), // Required
					// More values...
				},
			},
			// More values...
		},
		TableName:           aws.String("TableName"), // Required
		ConditionExpression: aws.String("ConditionExpression"),
		ConditionalOperator: aws.String("ConditionalOperator"),
		Expected: map[string]*dynamodb.ExpectedAttributeValue{
			"Key": { // Required
				AttributeValueList: []*dynamodb.AttributeValue{
					{ // Required
						B:    []byte("PAYLOAD"),
						BOOL: aws.Bool(true),
						BS: [][]byte{
							[]byte("PAYLOAD"), // Required
							// More values...
						},
						L: []*dynamodb.AttributeValue{
							{ // Required
							// Recursive values...
							},
							// More values...
						},
						M: map[string]*dynamodb.AttributeValue{
							"Key": { // Required
							// Recursive values...
							},
							// More values...
						},
						N: aws.String("NumberAttributeValue"),
						NS: []*string{
							aws.String("NumberAttributeValue"), // Required
							// More values...
						},
						NULL: aws.Bool(true),
						S:    aws.String("StringAttributeValue"),
						SS: []*string{
							aws.String("StringAttributeValue"), // Required
							// More values...
						},
					},
					// More values...
				},
				ComparisonOperator: aws.String("ComparisonOperator"),
				Exists:             aws.Bool(true),
				Value: &dynamodb.AttributeValue{
					B:    []byte("PAYLOAD"),
					BOOL: aws.Bool(true),
					BS: [][]byte{
						[]byte("PAYLOAD"), // Required
						// More values...
					},
					L: []*dynamodb.AttributeValue{
						{ // Required
						// Recursive values...
						},
						// More values...
					},
					M: map[string]*dynamodb.AttributeValue{
						"Key": { // Required
						// Recursive values...
						},
						// More values...
					},
					N: aws.String("NumberAttributeValue"),
					NS: []*string{
						aws.String("NumberAttributeValue"), // Required
						// More values...
					},
					NULL: aws.Bool(true),
					S:    aws.String("StringAttributeValue"),
					SS: []*string{
						aws.String("StringAttributeValue"), // Required
						// More values...
					},
				},
			},
			// More values...
		},
		ExpressionAttributeNames: map[string]*string{
			"Key": aws.String("AttributeName"), // Required
			// More values...
		},
		ExpressionAttributeValues: map[string]*dynamodb.AttributeValue{
			"Key": { // Required
				B:    []byte("PAYLOAD"),
				BOOL: aws.Bool(true),
				BS: [][]byte{
					[]byte("PAYLOAD"), // Required
					// More values...
				},
				L: []*dynamodb.AttributeValue{
					{ // Required
					// Recursive values...
					},
					// More values...
				},
				M: map[string]*dynamodb.AttributeValue{
					"Key": { // Required
					// Recursive values...
					},
					// More values...
				},
				N: aws.String("NumberAttributeValue"),
				NS: []*string{
					aws.String("NumberAttributeValue"), // Required
					// More values...
				},
				NULL: aws.Bool(true),
				S:    aws.String("StringAttributeValue"),
				SS: []*string{
					aws.String("StringAttributeValue"), // Required
					// More values...
				},
			},
			// More values...
		},
		ReturnConsumedCapacity:      aws.String("ReturnConsumedCapacity"),
		ReturnItemCollectionMetrics: aws.String("ReturnItemCollectionMetrics"),
		ReturnValues:                aws.String("ReturnValue"),
	}
	resp, err := svc.DeleteItem(params)

	if err != nil {
		// Print the error, cast err to awserr.Error to get the Code and
		// Message from an error.
		fmt.Println(err.Error())
		return
	}

	// Pretty-print the response data.
	fmt.Println(resp)
}

func ExampleDynamoDB_DeleteTable() {
	sess := session.Must(session.NewSession())

	svc := dynamodb.New(sess)

	params := &dynamodb.DeleteTableInput{
		TableName: aws.String("TableName"), // Required
	}
	resp, err := svc.DeleteTable(params)

	if err != nil {
		// Print the error, cast err to awserr.Error to get the Code and
		// Message from an error.
		fmt.Println(err.Error())
		return
	}

	// Pretty-print the response data.
	fmt.Println(resp)
}

func ExampleDynamoDB_DescribeLimits() {
	sess := session.Must(session.NewSession())

	svc := dynamodb.New(sess)

	var params *dynamodb.DescribeLimitsInput
	resp, err := svc.DescribeLimits(params)

	if err != nil {
		// Print the error, cast err to awserr.Error to get the Code and
		// Message from an error.
		fmt.Println(err.Error())
		return
	}

	// Pretty-print the response data.
	fmt.Println(resp)
}

func ExampleDynamoDB_DescribeTable() {
	sess := session.Must(session.NewSession())

	svc := dynamodb.New(sess)

	params := &dynamodb.DescribeTableInput{
		TableName: aws.String("TableName"), // Required
	}
	resp, err := svc.DescribeTable(params)

	if err != nil {
		// Print the error, cast err to awserr.Error to get the Code and
		// Message from an error.
		fmt.Println(err.Error())
		return
	}

	// Pretty-print the response data.
	fmt.Println(resp)
}

func ExampleDynamoDB_DescribeTimeToLive() {
	sess := session.Must(session.NewSession())

	svc := dynamodb.New(sess)

	params := &dynamodb.DescribeTimeToLiveInput{
		TableName: aws.String("TableName"), // Required
	}
	resp, err := svc.DescribeTimeToLive(params)

	if err != nil {
		// Print the error, cast err to awserr.Error to get the Code and
		// Message from an error.
		fmt.Println(err.Error())
		return
	}

	// Pretty-print the response data.
	fmt.Println(resp)
}

func ExampleDynamoDB_GetItem() {
	sess := session.Must(session.NewSession())

	svc := dynamodb.New(sess)

	params := &dynamodb.GetItemInput{
		Key: map[string]*dynamodb.AttributeValue{ // Required
			"Key": { // Required
				B:    []byte("PAYLOAD"),
				BOOL: aws.Bool(true),
				BS: [][]byte{
					[]byte("PAYLOAD"), // Required
					// More values...
				},
				L: []*dynamodb.AttributeValue{
					{ // Required
					// Recursive values...
					},
					// More values...
				},
				M: map[string]*dynamodb.AttributeValue{
					"Key": { // Required
					// Recursive values...
					},
					// More values...
				},
				N: aws.String("NumberAttributeValue"),
				NS: []*string{
					aws.String("NumberAttributeValue"), // Required
					// More values...
				},
				NULL: aws.Bool(true),
				S:    aws.String("StringAttributeValue"),
				SS: []*string{
					aws.String("StringAttributeValue"), // Required
					// More values...
				},
			},
			// More values...
		},
		TableName: aws.String("TableName"), // Required
		AttributesToGet: []*string{
			aws.String("AttributeName"), // Required
			// More values...
		},
		ConsistentRead: aws.Bool(true),
		ExpressionAttributeNames: map[string]*string{
			"Key": aws.String("AttributeName"), // Required
			// More values...
		},
		ProjectionExpression:   aws.String("ProjectionExpression"),
		ReturnConsumedCapacity: aws.String("ReturnConsumedCapacity"),
	}
	resp, err := svc.GetItem(params)

	if err != nil {
		// Print the error, cast err to awserr.Error to get the Code and
		// Message from an error.
		fmt.Println(err.Error())
		return
	}

	// Pretty-print the response data.
	fmt.Println(resp)
}

func ExampleDynamoDB_ListTables() {
	sess := session.Must(session.NewSession())

	svc := dynamodb.New(sess)

	params := &dynamodb.ListTablesInput{
		ExclusiveStartTableName: aws.String("TableName"),
		Limit: aws.Int64(1),
	}
	resp, err := svc.ListTables(params)

	if err != nil {
		// Print the error, cast err to awserr.Error to get the Code and
		// Message from an error.
		fmt.Println(err.Error())
		return
	}

	// Pretty-print the response data.
	fmt.Println(resp)
}

func ExampleDynamoDB_ListTagsOfResource() {
<<<<<<< HEAD
	sess, err := session.NewSession()
	if err != nil {
		fmt.Println("failed to create session,", err)
		return
	}
=======
	sess := session.Must(session.NewSession())
>>>>>>> 45247285

	svc := dynamodb.New(sess)

	params := &dynamodb.ListTagsOfResourceInput{
		ResourceArn: aws.String("ResourceArnString"), // Required
		NextToken:   aws.String("NextTokenString"),
	}
	resp, err := svc.ListTagsOfResource(params)

<<<<<<< HEAD
	if err != nil {
		// Print the error, cast err to awserr.Error to get the Code and
		// Message from an error.
		fmt.Println(err.Error())
		return
	}

	// Pretty-print the response data.
	fmt.Println(resp)
}

func ExampleDynamoDB_PutItem() {
	sess, err := session.NewSession()
=======
>>>>>>> 45247285
	if err != nil {
		// Print the error, cast err to awserr.Error to get the Code and
		// Message from an error.
		fmt.Println(err.Error())
		return
	}

	// Pretty-print the response data.
	fmt.Println(resp)
}

func ExampleDynamoDB_PutItem() {
	sess := session.Must(session.NewSession())

	svc := dynamodb.New(sess)

	params := &dynamodb.PutItemInput{
		Item: map[string]*dynamodb.AttributeValue{ // Required
			"Key": { // Required
				B:    []byte("PAYLOAD"),
				BOOL: aws.Bool(true),
				BS: [][]byte{
					[]byte("PAYLOAD"), // Required
					// More values...
				},
				L: []*dynamodb.AttributeValue{
					{ // Required
					// Recursive values...
					},
					// More values...
				},
				M: map[string]*dynamodb.AttributeValue{
					"Key": { // Required
					// Recursive values...
					},
					// More values...
				},
				N: aws.String("NumberAttributeValue"),
				NS: []*string{
					aws.String("NumberAttributeValue"), // Required
					// More values...
				},
				NULL: aws.Bool(true),
				S:    aws.String("StringAttributeValue"),
				SS: []*string{
					aws.String("StringAttributeValue"), // Required
					// More values...
				},
			},
			// More values...
		},
		TableName:           aws.String("TableName"), // Required
		ConditionExpression: aws.String("ConditionExpression"),
		ConditionalOperator: aws.String("ConditionalOperator"),
		Expected: map[string]*dynamodb.ExpectedAttributeValue{
			"Key": { // Required
				AttributeValueList: []*dynamodb.AttributeValue{
					{ // Required
						B:    []byte("PAYLOAD"),
						BOOL: aws.Bool(true),
						BS: [][]byte{
							[]byte("PAYLOAD"), // Required
							// More values...
						},
						L: []*dynamodb.AttributeValue{
							{ // Required
							// Recursive values...
							},
							// More values...
						},
						M: map[string]*dynamodb.AttributeValue{
							"Key": { // Required
							// Recursive values...
							},
							// More values...
						},
						N: aws.String("NumberAttributeValue"),
						NS: []*string{
							aws.String("NumberAttributeValue"), // Required
							// More values...
						},
						NULL: aws.Bool(true),
						S:    aws.String("StringAttributeValue"),
						SS: []*string{
							aws.String("StringAttributeValue"), // Required
							// More values...
						},
					},
					// More values...
				},
				ComparisonOperator: aws.String("ComparisonOperator"),
				Exists:             aws.Bool(true),
				Value: &dynamodb.AttributeValue{
					B:    []byte("PAYLOAD"),
					BOOL: aws.Bool(true),
					BS: [][]byte{
						[]byte("PAYLOAD"), // Required
						// More values...
					},
					L: []*dynamodb.AttributeValue{
						{ // Required
						// Recursive values...
						},
						// More values...
					},
					M: map[string]*dynamodb.AttributeValue{
						"Key": { // Required
						// Recursive values...
						},
						// More values...
					},
					N: aws.String("NumberAttributeValue"),
					NS: []*string{
						aws.String("NumberAttributeValue"), // Required
						// More values...
					},
					NULL: aws.Bool(true),
					S:    aws.String("StringAttributeValue"),
					SS: []*string{
						aws.String("StringAttributeValue"), // Required
						// More values...
					},
				},
			},
			// More values...
		},
		ExpressionAttributeNames: map[string]*string{
			"Key": aws.String("AttributeName"), // Required
			// More values...
		},
		ExpressionAttributeValues: map[string]*dynamodb.AttributeValue{
			"Key": { // Required
				B:    []byte("PAYLOAD"),
				BOOL: aws.Bool(true),
				BS: [][]byte{
					[]byte("PAYLOAD"), // Required
					// More values...
				},
				L: []*dynamodb.AttributeValue{
					{ // Required
					// Recursive values...
					},
					// More values...
				},
				M: map[string]*dynamodb.AttributeValue{
					"Key": { // Required
					// Recursive values...
					},
					// More values...
				},
				N: aws.String("NumberAttributeValue"),
				NS: []*string{
					aws.String("NumberAttributeValue"), // Required
					// More values...
				},
				NULL: aws.Bool(true),
				S:    aws.String("StringAttributeValue"),
				SS: []*string{
					aws.String("StringAttributeValue"), // Required
					// More values...
				},
			},
			// More values...
		},
		ReturnConsumedCapacity:      aws.String("ReturnConsumedCapacity"),
		ReturnItemCollectionMetrics: aws.String("ReturnItemCollectionMetrics"),
		ReturnValues:                aws.String("ReturnValue"),
	}
	resp, err := svc.PutItem(params)

	if err != nil {
		// Print the error, cast err to awserr.Error to get the Code and
		// Message from an error.
		fmt.Println(err.Error())
		return
	}

	// Pretty-print the response data.
	fmt.Println(resp)
}

func ExampleDynamoDB_Query() {
	sess := session.Must(session.NewSession())

	svc := dynamodb.New(sess)

	params := &dynamodb.QueryInput{
		TableName: aws.String("TableName"), // Required
		AttributesToGet: []*string{
			aws.String("AttributeName"), // Required
			// More values...
		},
		ConditionalOperator: aws.String("ConditionalOperator"),
		ConsistentRead:      aws.Bool(true),
		ExclusiveStartKey: map[string]*dynamodb.AttributeValue{
			"Key": { // Required
				B:    []byte("PAYLOAD"),
				BOOL: aws.Bool(true),
				BS: [][]byte{
					[]byte("PAYLOAD"), // Required
					// More values...
				},
				L: []*dynamodb.AttributeValue{
					{ // Required
					// Recursive values...
					},
					// More values...
				},
				M: map[string]*dynamodb.AttributeValue{
					"Key": { // Required
					// Recursive values...
					},
					// More values...
				},
				N: aws.String("NumberAttributeValue"),
				NS: []*string{
					aws.String("NumberAttributeValue"), // Required
					// More values...
				},
				NULL: aws.Bool(true),
				S:    aws.String("StringAttributeValue"),
				SS: []*string{
					aws.String("StringAttributeValue"), // Required
					// More values...
				},
			},
			// More values...
		},
		ExpressionAttributeNames: map[string]*string{
			"Key": aws.String("AttributeName"), // Required
			// More values...
		},
		ExpressionAttributeValues: map[string]*dynamodb.AttributeValue{
			"Key": { // Required
				B:    []byte("PAYLOAD"),
				BOOL: aws.Bool(true),
				BS: [][]byte{
					[]byte("PAYLOAD"), // Required
					// More values...
				},
				L: []*dynamodb.AttributeValue{
					{ // Required
					// Recursive values...
					},
					// More values...
				},
				M: map[string]*dynamodb.AttributeValue{
					"Key": { // Required
					// Recursive values...
					},
					// More values...
				},
				N: aws.String("NumberAttributeValue"),
				NS: []*string{
					aws.String("NumberAttributeValue"), // Required
					// More values...
				},
				NULL: aws.Bool(true),
				S:    aws.String("StringAttributeValue"),
				SS: []*string{
					aws.String("StringAttributeValue"), // Required
					// More values...
				},
			},
			// More values...
		},
		FilterExpression:       aws.String("ConditionExpression"),
		IndexName:              aws.String("IndexName"),
		KeyConditionExpression: aws.String("KeyExpression"),
		KeyConditions: map[string]*dynamodb.Condition{
			"Key": { // Required
				ComparisonOperator: aws.String("ComparisonOperator"), // Required
				AttributeValueList: []*dynamodb.AttributeValue{
					{ // Required
						B:    []byte("PAYLOAD"),
						BOOL: aws.Bool(true),
						BS: [][]byte{
							[]byte("PAYLOAD"), // Required
							// More values...
						},
						L: []*dynamodb.AttributeValue{
							{ // Required
							// Recursive values...
							},
							// More values...
						},
						M: map[string]*dynamodb.AttributeValue{
							"Key": { // Required
							// Recursive values...
							},
							// More values...
						},
						N: aws.String("NumberAttributeValue"),
						NS: []*string{
							aws.String("NumberAttributeValue"), // Required
							// More values...
						},
						NULL: aws.Bool(true),
						S:    aws.String("StringAttributeValue"),
						SS: []*string{
							aws.String("StringAttributeValue"), // Required
							// More values...
						},
					},
					// More values...
				},
			},
			// More values...
		},
		Limit:                aws.Int64(1),
		ProjectionExpression: aws.String("ProjectionExpression"),
		QueryFilter: map[string]*dynamodb.Condition{
			"Key": { // Required
				ComparisonOperator: aws.String("ComparisonOperator"), // Required
				AttributeValueList: []*dynamodb.AttributeValue{
					{ // Required
						B:    []byte("PAYLOAD"),
						BOOL: aws.Bool(true),
						BS: [][]byte{
							[]byte("PAYLOAD"), // Required
							// More values...
						},
						L: []*dynamodb.AttributeValue{
							{ // Required
							// Recursive values...
							},
							// More values...
						},
						M: map[string]*dynamodb.AttributeValue{
							"Key": { // Required
							// Recursive values...
							},
							// More values...
						},
						N: aws.String("NumberAttributeValue"),
						NS: []*string{
							aws.String("NumberAttributeValue"), // Required
							// More values...
						},
						NULL: aws.Bool(true),
						S:    aws.String("StringAttributeValue"),
						SS: []*string{
							aws.String("StringAttributeValue"), // Required
							// More values...
						},
					},
					// More values...
				},
			},
			// More values...
		},
		ReturnConsumedCapacity: aws.String("ReturnConsumedCapacity"),
		ScanIndexForward:       aws.Bool(true),
		Select:                 aws.String("Select"),
	}
	resp, err := svc.Query(params)

	if err != nil {
		// Print the error, cast err to awserr.Error to get the Code and
		// Message from an error.
		fmt.Println(err.Error())
		return
	}

	// Pretty-print the response data.
	fmt.Println(resp)
}

func ExampleDynamoDB_Scan() {
	sess := session.Must(session.NewSession())

	svc := dynamodb.New(sess)

	params := &dynamodb.ScanInput{
		TableName: aws.String("TableName"), // Required
		AttributesToGet: []*string{
			aws.String("AttributeName"), // Required
			// More values...
		},
		ConditionalOperator: aws.String("ConditionalOperator"),
		ConsistentRead:      aws.Bool(true),
		ExclusiveStartKey: map[string]*dynamodb.AttributeValue{
			"Key": { // Required
				B:    []byte("PAYLOAD"),
				BOOL: aws.Bool(true),
				BS: [][]byte{
					[]byte("PAYLOAD"), // Required
					// More values...
				},
				L: []*dynamodb.AttributeValue{
					{ // Required
					// Recursive values...
					},
					// More values...
				},
				M: map[string]*dynamodb.AttributeValue{
					"Key": { // Required
					// Recursive values...
					},
					// More values...
				},
				N: aws.String("NumberAttributeValue"),
				NS: []*string{
					aws.String("NumberAttributeValue"), // Required
					// More values...
				},
				NULL: aws.Bool(true),
				S:    aws.String("StringAttributeValue"),
				SS: []*string{
					aws.String("StringAttributeValue"), // Required
					// More values...
				},
			},
			// More values...
		},
		ExpressionAttributeNames: map[string]*string{
			"Key": aws.String("AttributeName"), // Required
			// More values...
		},
		ExpressionAttributeValues: map[string]*dynamodb.AttributeValue{
			"Key": { // Required
				B:    []byte("PAYLOAD"),
				BOOL: aws.Bool(true),
				BS: [][]byte{
					[]byte("PAYLOAD"), // Required
					// More values...
				},
				L: []*dynamodb.AttributeValue{
					{ // Required
					// Recursive values...
					},
					// More values...
				},
				M: map[string]*dynamodb.AttributeValue{
					"Key": { // Required
					// Recursive values...
					},
					// More values...
				},
				N: aws.String("NumberAttributeValue"),
				NS: []*string{
					aws.String("NumberAttributeValue"), // Required
					// More values...
				},
				NULL: aws.Bool(true),
				S:    aws.String("StringAttributeValue"),
				SS: []*string{
					aws.String("StringAttributeValue"), // Required
					// More values...
				},
			},
			// More values...
		},
		FilterExpression:       aws.String("ConditionExpression"),
		IndexName:              aws.String("IndexName"),
		Limit:                  aws.Int64(1),
		ProjectionExpression:   aws.String("ProjectionExpression"),
		ReturnConsumedCapacity: aws.String("ReturnConsumedCapacity"),
		ScanFilter: map[string]*dynamodb.Condition{
			"Key": { // Required
				ComparisonOperator: aws.String("ComparisonOperator"), // Required
				AttributeValueList: []*dynamodb.AttributeValue{
					{ // Required
						B:    []byte("PAYLOAD"),
						BOOL: aws.Bool(true),
						BS: [][]byte{
							[]byte("PAYLOAD"), // Required
							// More values...
						},
						L: []*dynamodb.AttributeValue{
							{ // Required
							// Recursive values...
							},
							// More values...
						},
						M: map[string]*dynamodb.AttributeValue{
							"Key": { // Required
							// Recursive values...
							},
							// More values...
						},
						N: aws.String("NumberAttributeValue"),
						NS: []*string{
							aws.String("NumberAttributeValue"), // Required
							// More values...
						},
						NULL: aws.Bool(true),
						S:    aws.String("StringAttributeValue"),
						SS: []*string{
							aws.String("StringAttributeValue"), // Required
							// More values...
						},
					},
					// More values...
				},
			},
			// More values...
		},
		Segment:       aws.Int64(1),
		Select:        aws.String("Select"),
		TotalSegments: aws.Int64(1),
	}
	resp, err := svc.Scan(params)

	if err != nil {
		// Print the error, cast err to awserr.Error to get the Code and
		// Message from an error.
		fmt.Println(err.Error())
		return
	}

	// Pretty-print the response data.
	fmt.Println(resp)
}

func ExampleDynamoDB_TagResource() {
<<<<<<< HEAD
	sess, err := session.NewSession()
	if err != nil {
		fmt.Println("failed to create session,", err)
		return
	}
=======
	sess := session.Must(session.NewSession())
>>>>>>> 45247285

	svc := dynamodb.New(sess)

	params := &dynamodb.TagResourceInput{
		ResourceArn: aws.String("ResourceArnString"), // Required
		Tags: []*dynamodb.Tag{ // Required
			{ // Required
				Key:   aws.String("TagKeyString"),   // Required
				Value: aws.String("TagValueString"), // Required
			},
			// More values...
		},
	}
	resp, err := svc.TagResource(params)

<<<<<<< HEAD
	if err != nil {
		// Print the error, cast err to awserr.Error to get the Code and
		// Message from an error.
		fmt.Println(err.Error())
		return
	}

	// Pretty-print the response data.
	fmt.Println(resp)
}

func ExampleDynamoDB_UntagResource() {
	sess, err := session.NewSession()
	if err != nil {
		fmt.Println("failed to create session,", err)
		return
	}

	svc := dynamodb.New(sess)

	params := &dynamodb.UntagResourceInput{
		ResourceArn: aws.String("ResourceArnString"), // Required
		TagKeys: []*string{ // Required
			aws.String("TagKeyString"), // Required
			// More values...
		},
	}
	resp, err := svc.UntagResource(params)

	if err != nil {
		// Print the error, cast err to awserr.Error to get the Code and
		// Message from an error.
		fmt.Println(err.Error())
		return
	}

	// Pretty-print the response data.
	fmt.Println(resp)
}

func ExampleDynamoDB_UpdateItem() {
	sess, err := session.NewSession()
=======
>>>>>>> 45247285
	if err != nil {
		// Print the error, cast err to awserr.Error to get the Code and
		// Message from an error.
		fmt.Println(err.Error())
		return
	}

	// Pretty-print the response data.
	fmt.Println(resp)
}

func ExampleDynamoDB_UntagResource() {
	sess := session.Must(session.NewSession())

	svc := dynamodb.New(sess)

	params := &dynamodb.UntagResourceInput{
		ResourceArn: aws.String("ResourceArnString"), // Required
		TagKeys: []*string{ // Required
			aws.String("TagKeyString"), // Required
			// More values...
		},
	}
	resp, err := svc.UntagResource(params)

	if err != nil {
		// Print the error, cast err to awserr.Error to get the Code and
		// Message from an error.
		fmt.Println(err.Error())
		return
	}

	// Pretty-print the response data.
	fmt.Println(resp)
}

func ExampleDynamoDB_UpdateItem() {
	sess := session.Must(session.NewSession())

	svc := dynamodb.New(sess)

	params := &dynamodb.UpdateItemInput{
		Key: map[string]*dynamodb.AttributeValue{ // Required
			"Key": { // Required
				B:    []byte("PAYLOAD"),
				BOOL: aws.Bool(true),
				BS: [][]byte{
					[]byte("PAYLOAD"), // Required
					// More values...
				},
				L: []*dynamodb.AttributeValue{
					{ // Required
					// Recursive values...
					},
					// More values...
				},
				M: map[string]*dynamodb.AttributeValue{
					"Key": { // Required
					// Recursive values...
					},
					// More values...
				},
				N: aws.String("NumberAttributeValue"),
				NS: []*string{
					aws.String("NumberAttributeValue"), // Required
					// More values...
				},
				NULL: aws.Bool(true),
				S:    aws.String("StringAttributeValue"),
				SS: []*string{
					aws.String("StringAttributeValue"), // Required
					// More values...
				},
			},
			// More values...
		},
		TableName: aws.String("TableName"), // Required
		AttributeUpdates: map[string]*dynamodb.AttributeValueUpdate{
			"Key": { // Required
				Action: aws.String("AttributeAction"),
				Value: &dynamodb.AttributeValue{
					B:    []byte("PAYLOAD"),
					BOOL: aws.Bool(true),
					BS: [][]byte{
						[]byte("PAYLOAD"), // Required
						// More values...
					},
					L: []*dynamodb.AttributeValue{
						{ // Required
						// Recursive values...
						},
						// More values...
					},
					M: map[string]*dynamodb.AttributeValue{
						"Key": { // Required
						// Recursive values...
						},
						// More values...
					},
					N: aws.String("NumberAttributeValue"),
					NS: []*string{
						aws.String("NumberAttributeValue"), // Required
						// More values...
					},
					NULL: aws.Bool(true),
					S:    aws.String("StringAttributeValue"),
					SS: []*string{
						aws.String("StringAttributeValue"), // Required
						// More values...
					},
				},
			},
			// More values...
		},
		ConditionExpression: aws.String("ConditionExpression"),
		ConditionalOperator: aws.String("ConditionalOperator"),
		Expected: map[string]*dynamodb.ExpectedAttributeValue{
			"Key": { // Required
				AttributeValueList: []*dynamodb.AttributeValue{
					{ // Required
						B:    []byte("PAYLOAD"),
						BOOL: aws.Bool(true),
						BS: [][]byte{
							[]byte("PAYLOAD"), // Required
							// More values...
						},
						L: []*dynamodb.AttributeValue{
							{ // Required
							// Recursive values...
							},
							// More values...
						},
						M: map[string]*dynamodb.AttributeValue{
							"Key": { // Required
							// Recursive values...
							},
							// More values...
						},
						N: aws.String("NumberAttributeValue"),
						NS: []*string{
							aws.String("NumberAttributeValue"), // Required
							// More values...
						},
						NULL: aws.Bool(true),
						S:    aws.String("StringAttributeValue"),
						SS: []*string{
							aws.String("StringAttributeValue"), // Required
							// More values...
						},
					},
					// More values...
				},
				ComparisonOperator: aws.String("ComparisonOperator"),
				Exists:             aws.Bool(true),
				Value: &dynamodb.AttributeValue{
					B:    []byte("PAYLOAD"),
					BOOL: aws.Bool(true),
					BS: [][]byte{
						[]byte("PAYLOAD"), // Required
						// More values...
					},
					L: []*dynamodb.AttributeValue{
						{ // Required
						// Recursive values...
						},
						// More values...
					},
					M: map[string]*dynamodb.AttributeValue{
						"Key": { // Required
						// Recursive values...
						},
						// More values...
					},
					N: aws.String("NumberAttributeValue"),
					NS: []*string{
						aws.String("NumberAttributeValue"), // Required
						// More values...
					},
					NULL: aws.Bool(true),
					S:    aws.String("StringAttributeValue"),
					SS: []*string{
						aws.String("StringAttributeValue"), // Required
						// More values...
					},
				},
			},
			// More values...
		},
		ExpressionAttributeNames: map[string]*string{
			"Key": aws.String("AttributeName"), // Required
			// More values...
		},
		ExpressionAttributeValues: map[string]*dynamodb.AttributeValue{
			"Key": { // Required
				B:    []byte("PAYLOAD"),
				BOOL: aws.Bool(true),
				BS: [][]byte{
					[]byte("PAYLOAD"), // Required
					// More values...
				},
				L: []*dynamodb.AttributeValue{
					{ // Required
					// Recursive values...
					},
					// More values...
				},
				M: map[string]*dynamodb.AttributeValue{
					"Key": { // Required
					// Recursive values...
					},
					// More values...
				},
				N: aws.String("NumberAttributeValue"),
				NS: []*string{
					aws.String("NumberAttributeValue"), // Required
					// More values...
				},
				NULL: aws.Bool(true),
				S:    aws.String("StringAttributeValue"),
				SS: []*string{
					aws.String("StringAttributeValue"), // Required
					// More values...
				},
			},
			// More values...
		},
		ReturnConsumedCapacity:      aws.String("ReturnConsumedCapacity"),
		ReturnItemCollectionMetrics: aws.String("ReturnItemCollectionMetrics"),
		ReturnValues:                aws.String("ReturnValue"),
		UpdateExpression:            aws.String("UpdateExpression"),
	}
	resp, err := svc.UpdateItem(params)

	if err != nil {
		// Print the error, cast err to awserr.Error to get the Code and
		// Message from an error.
		fmt.Println(err.Error())
		return
	}

	// Pretty-print the response data.
	fmt.Println(resp)
}

func ExampleDynamoDB_UpdateTable() {
	sess := session.Must(session.NewSession())

	svc := dynamodb.New(sess)

	params := &dynamodb.UpdateTableInput{
		TableName: aws.String("TableName"), // Required
		AttributeDefinitions: []*dynamodb.AttributeDefinition{
			{ // Required
				AttributeName: aws.String("KeySchemaAttributeName"), // Required
				AttributeType: aws.String("ScalarAttributeType"),    // Required
			},
			// More values...
		},
		GlobalSecondaryIndexUpdates: []*dynamodb.GlobalSecondaryIndexUpdate{
			{ // Required
				Create: &dynamodb.CreateGlobalSecondaryIndexAction{
					IndexName: aws.String("IndexName"), // Required
					KeySchema: []*dynamodb.KeySchemaElement{ // Required
						{ // Required
							AttributeName: aws.String("KeySchemaAttributeName"), // Required
							KeyType:       aws.String("KeyType"),                // Required
						},
						// More values...
					},
					Projection: &dynamodb.Projection{ // Required
						NonKeyAttributes: []*string{
							aws.String("NonKeyAttributeName"), // Required
							// More values...
						},
						ProjectionType: aws.String("ProjectionType"),
					},
					ProvisionedThroughput: &dynamodb.ProvisionedThroughput{ // Required
						ReadCapacityUnits:  aws.Int64(1), // Required
						WriteCapacityUnits: aws.Int64(1), // Required
					},
				},
				Delete: &dynamodb.DeleteGlobalSecondaryIndexAction{
					IndexName: aws.String("IndexName"), // Required
				},
				Update: &dynamodb.UpdateGlobalSecondaryIndexAction{
					IndexName: aws.String("IndexName"), // Required
					ProvisionedThroughput: &dynamodb.ProvisionedThroughput{ // Required
						ReadCapacityUnits:  aws.Int64(1), // Required
						WriteCapacityUnits: aws.Int64(1), // Required
					},
				},
			},
			// More values...
		},
		ProvisionedThroughput: &dynamodb.ProvisionedThroughput{
			ReadCapacityUnits:  aws.Int64(1), // Required
			WriteCapacityUnits: aws.Int64(1), // Required
		},
		StreamSpecification: &dynamodb.StreamSpecification{
			StreamEnabled:  aws.Bool(true),
			StreamViewType: aws.String("StreamViewType"),
		},
	}
	resp, err := svc.UpdateTable(params)

	if err != nil {
		// Print the error, cast err to awserr.Error to get the Code and
		// Message from an error.
		fmt.Println(err.Error())
		return
	}

	// Pretty-print the response data.
	fmt.Println(resp)
}

func ExampleDynamoDB_UpdateTimeToLive() {
	sess := session.Must(session.NewSession())

	svc := dynamodb.New(sess)

	params := &dynamodb.UpdateTimeToLiveInput{
		TableName: aws.String("TableName"), // Required
		TimeToLiveSpecification: &dynamodb.TimeToLiveSpecification{ // Required
			AttributeName: aws.String("TimeToLiveAttributeName"), // Required
			Enabled:       aws.Bool(true),                        // Required
		},
	}
	resp, err := svc.UpdateTimeToLive(params)

	if err != nil {
		// Print the error, cast err to awserr.Error to get the Code and
		// Message from an error.
		fmt.Println(err.Error())
		return
	}

	// Pretty-print the response data.
	fmt.Println(resp)
}<|MERGE_RESOLUTION|>--- conflicted
+++ resolved
@@ -618,15 +618,7 @@
 }
 
 func ExampleDynamoDB_ListTagsOfResource() {
-<<<<<<< HEAD
-	sess, err := session.NewSession()
-	if err != nil {
-		fmt.Println("failed to create session,", err)
-		return
-	}
-=======
-	sess := session.Must(session.NewSession())
->>>>>>> 45247285
+	sess := session.Must(session.NewSession())
 
 	svc := dynamodb.New(sess)
 
@@ -636,22 +628,6 @@
 	}
 	resp, err := svc.ListTagsOfResource(params)
 
-<<<<<<< HEAD
-	if err != nil {
-		// Print the error, cast err to awserr.Error to get the Code and
-		// Message from an error.
-		fmt.Println(err.Error())
-		return
-	}
-
-	// Pretty-print the response data.
-	fmt.Println(resp)
-}
-
-func ExampleDynamoDB_PutItem() {
-	sess, err := session.NewSession()
-=======
->>>>>>> 45247285
 	if err != nil {
 		// Print the error, cast err to awserr.Error to get the Code and
 		// Message from an error.
@@ -1168,15 +1144,7 @@
 }
 
 func ExampleDynamoDB_TagResource() {
-<<<<<<< HEAD
-	sess, err := session.NewSession()
-	if err != nil {
-		fmt.Println("failed to create session,", err)
-		return
-	}
-=======
-	sess := session.Must(session.NewSession())
->>>>>>> 45247285
+	sess := session.Must(session.NewSession())
 
 	svc := dynamodb.New(sess)
 
@@ -1192,51 +1160,6 @@
 	}
 	resp, err := svc.TagResource(params)
 
-<<<<<<< HEAD
-	if err != nil {
-		// Print the error, cast err to awserr.Error to get the Code and
-		// Message from an error.
-		fmt.Println(err.Error())
-		return
-	}
-
-	// Pretty-print the response data.
-	fmt.Println(resp)
-}
-
-func ExampleDynamoDB_UntagResource() {
-	sess, err := session.NewSession()
-	if err != nil {
-		fmt.Println("failed to create session,", err)
-		return
-	}
-
-	svc := dynamodb.New(sess)
-
-	params := &dynamodb.UntagResourceInput{
-		ResourceArn: aws.String("ResourceArnString"), // Required
-		TagKeys: []*string{ // Required
-			aws.String("TagKeyString"), // Required
-			// More values...
-		},
-	}
-	resp, err := svc.UntagResource(params)
-
-	if err != nil {
-		// Print the error, cast err to awserr.Error to get the Code and
-		// Message from an error.
-		fmt.Println(err.Error())
-		return
-	}
-
-	// Pretty-print the response data.
-	fmt.Println(resp)
-}
-
-func ExampleDynamoDB_UpdateItem() {
-	sess, err := session.NewSession()
-=======
->>>>>>> 45247285
 	if err != nil {
 		// Print the error, cast err to awserr.Error to get the Code and
 		// Message from an error.
