--- conflicted
+++ resolved
@@ -15,32 +15,8 @@
 // AWS CloudTrail. See this package's package overview docs
 // for details on the service.
 //
-<<<<<<< HEAD
-// CloudTrail is a web service that records AWS API calls for your AWS account
-// and delivers log files to an Amazon S3 bucket. The recorded information includes
-// the identity of the user, the start time of the AWS API call, the source
-// IP address, the request parameters, and the response elements returned by
-// the service.
-//
-// As an alternative to the API, you can use one of the AWS SDKs, which consist
-// of libraries and sample code for various programming languages and platforms
-// (Java, Ruby, .NET, iOS, Android, etc.). The SDKs provide a convenient way
-// to create programmatic access to AWSCloudTrail. For example, the SDKs take
-// care of cryptographically signing requests, managing errors, and retrying
-// requests automatically. For information about the AWS SDKs, including how
-// to download and install them, see the Tools for Amazon Web Services page
-// (http://aws.amazon.com/tools/).
-//
-// See the AWS CloudTrail User Guide (http://docs.aws.amazon.com/awscloudtrail/latest/userguide/cloudtrail-user-guide.html)
-// for information about the data that is included with each AWS API call listed
-// in the log files.
-// The service client's operations are safe to be used concurrently.
-// It is not safe to mutate any of the client's properties though.
-// Please also see https://docs.aws.amazon.com/goto/WebAPI/cloudtrail-2013-11-01
-=======
 // CloudTrail methods are safe to use concurrently. It is not safe to
 // modify mutate any of the struct's properties though.
->>>>>>> 45247285
 type CloudTrail struct {
 	*client.Client
 }
