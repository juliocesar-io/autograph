// Copyright 2012 The Go Authors. All rights reserved.
// Use of this source code is governed by a BSD-style
// license that can be found in the LICENSE file.

package ssh

import (
	"bytes"
	"crypto"
	"crypto/dsa"
	"crypto/ecdsa"
	"crypto/elliptic"
	"crypto/md5"
	"crypto/rsa"
	"crypto/sha256"
	"crypto/x509"
	"encoding/asn1"
	"encoding/base64"
	"encoding/hex"
	"encoding/pem"
	"errors"
	"fmt"
	"io"
	"math/big"
	"strings"

	"golang.org/x/crypto/ed25519"
)

// These constants represent the algorithm names for key types supported by this
// package.
const (
	KeyAlgoRSA      = "ssh-rsa"
	KeyAlgoDSA      = "ssh-dss"
	KeyAlgoECDSA256 = "ecdsa-sha2-nistp256"
	KeyAlgoECDSA384 = "ecdsa-sha2-nistp384"
	KeyAlgoECDSA521 = "ecdsa-sha2-nistp521"
	KeyAlgoED25519  = "ssh-ed25519"
)

// parsePubKey parses a public key of the given algorithm.
// Use ParsePublicKey for keys with prepended algorithm.
func parsePubKey(in []byte, algo string) (pubKey PublicKey, rest []byte, err error) {
	switch algo {
	case KeyAlgoRSA:
		return parseRSA(in)
	case KeyAlgoDSA:
		return parseDSA(in)
	case KeyAlgoECDSA256, KeyAlgoECDSA384, KeyAlgoECDSA521:
		return parseECDSA(in)
	case KeyAlgoED25519:
		return parseED25519(in)
	case CertAlgoRSAv01, CertAlgoDSAv01, CertAlgoECDSA256v01, CertAlgoECDSA384v01, CertAlgoECDSA521v01, CertAlgoED25519v01:
		cert, err := parseCert(in, certToPrivAlgo(algo))
		if err != nil {
			return nil, nil, err
		}
		return cert, nil, nil
	}
	return nil, nil, fmt.Errorf("ssh: unknown key algorithm: %v", algo)
}

// parseAuthorizedKey parses a public key in OpenSSH authorized_keys format
// (see sshd(8) manual page) once the options and key type fields have been
// removed.
func parseAuthorizedKey(in []byte) (out PublicKey, comment string, err error) {
	in = bytes.TrimSpace(in)

	i := bytes.IndexAny(in, " \t")
	if i == -1 {
		i = len(in)
	}
	base64Key := in[:i]

	key := make([]byte, base64.StdEncoding.DecodedLen(len(base64Key)))
	n, err := base64.StdEncoding.Decode(key, base64Key)
	if err != nil {
		return nil, "", err
	}
	key = key[:n]
	out, err = ParsePublicKey(key)
	if err != nil {
		return nil, "", err
	}
	comment = string(bytes.TrimSpace(in[i:]))
	return out, comment, nil
}

// ParseKnownHosts parses an entry in the format of the known_hosts file.
//
// The known_hosts format is documented in the sshd(8) manual page. This
// function will parse a single entry from in. On successful return, marker
// will contain the optional marker value (i.e. "cert-authority" or "revoked")
// or else be empty, hosts will contain the hosts that this entry matches,
// pubKey will contain the public key and comment will contain any trailing
// comment at the end of the line. See the sshd(8) manual page for the various
// forms that a host string can take.
//
// The unparsed remainder of the input will be returned in rest. This function
// can be called repeatedly to parse multiple entries.
//
// If no entries were found in the input then err will be io.EOF. Otherwise a
// non-nil err value indicates a parse error.
func ParseKnownHosts(in []byte) (marker string, hosts []string, pubKey PublicKey, comment string, rest []byte, err error) {
	for len(in) > 0 {
		end := bytes.IndexByte(in, '\n')
		if end != -1 {
			rest = in[end+1:]
			in = in[:end]
		} else {
			rest = nil
		}

		end = bytes.IndexByte(in, '\r')
		if end != -1 {
			in = in[:end]
		}

		in = bytes.TrimSpace(in)
		if len(in) == 0 || in[0] == '#' {
			in = rest
			continue
		}

		i := bytes.IndexAny(in, " \t")
		if i == -1 {
			in = rest
			continue
		}

		// Strip out the beginning of the known_host key.
		// This is either an optional marker or a (set of) hostname(s).
		keyFields := bytes.Fields(in)
		if len(keyFields) < 3 || len(keyFields) > 5 {
			return "", nil, nil, "", nil, errors.New("ssh: invalid entry in known_hosts data")
		}

		// keyFields[0] is either "@cert-authority", "@revoked" or a comma separated
		// list of hosts
		marker := ""
		if keyFields[0][0] == '@' {
			marker = string(keyFields[0][1:])
			keyFields = keyFields[1:]
		}

		hosts := string(keyFields[0])
		// keyFields[1] contains the key type (e.g. “ssh-rsa”).
		// However, that information is duplicated inside the
		// base64-encoded key and so is ignored here.

		key := bytes.Join(keyFields[2:], []byte(" "))
		if pubKey, comment, err = parseAuthorizedKey(key); err != nil {
			return "", nil, nil, "", nil, err
		}

		return marker, strings.Split(hosts, ","), pubKey, comment, rest, nil
	}

	return "", nil, nil, "", nil, io.EOF
}

// ParseAuthorizedKeys parses a public key from an authorized_keys
// file used in OpenSSH according to the sshd(8) manual page.
func ParseAuthorizedKey(in []byte) (out PublicKey, comment string, options []string, rest []byte, err error) {
	for len(in) > 0 {
		end := bytes.IndexByte(in, '\n')
		if end != -1 {
			rest = in[end+1:]
			in = in[:end]
		} else {
			rest = nil
		}

		end = bytes.IndexByte(in, '\r')
		if end != -1 {
			in = in[:end]
		}

		in = bytes.TrimSpace(in)
		if len(in) == 0 || in[0] == '#' {
			in = rest
			continue
		}

		i := bytes.IndexAny(in, " \t")
		if i == -1 {
			in = rest
			continue
		}

		if out, comment, err = parseAuthorizedKey(in[i:]); err == nil {
			return out, comment, options, rest, nil
		}

		// No key type recognised. Maybe there's an options field at
		// the beginning.
		var b byte
		inQuote := false
		var candidateOptions []string
		optionStart := 0
		for i, b = range in {
			isEnd := !inQuote && (b == ' ' || b == '\t')
			if (b == ',' && !inQuote) || isEnd {
				if i-optionStart > 0 {
					candidateOptions = append(candidateOptions, string(in[optionStart:i]))
				}
				optionStart = i + 1
			}
			if isEnd {
				break
			}
			if b == '"' && (i == 0 || (i > 0 && in[i-1] != '\\')) {
				inQuote = !inQuote
			}
		}
		for i < len(in) && (in[i] == ' ' || in[i] == '\t') {
			i++
		}
		if i == len(in) {
			// Invalid line: unmatched quote
			in = rest
			continue
		}

		in = in[i:]
		i = bytes.IndexAny(in, " \t")
		if i == -1 {
			in = rest
			continue
		}

		if out, comment, err = parseAuthorizedKey(in[i:]); err == nil {
			options = candidateOptions
			return out, comment, options, rest, nil
		}

		in = rest
		continue
	}

	return nil, "", nil, nil, errors.New("ssh: no key found")
}

// ParsePublicKey parses an SSH public key formatted for use in
// the SSH wire protocol according to RFC 4253, section 6.6.
func ParsePublicKey(in []byte) (out PublicKey, err error) {
	algo, in, ok := parseString(in)
	if !ok {
		return nil, errShortRead
	}
	var rest []byte
	out, rest, err = parsePubKey(in, string(algo))
	if len(rest) > 0 {
		return nil, errors.New("ssh: trailing junk in public key")
	}

	return out, err
}

// MarshalAuthorizedKey serializes key for inclusion in an OpenSSH
// authorized_keys file. The return value ends with newline.
func MarshalAuthorizedKey(key PublicKey) []byte {
	b := &bytes.Buffer{}
	b.WriteString(key.Type())
	b.WriteByte(' ')
	e := base64.NewEncoder(base64.StdEncoding, b)
	e.Write(key.Marshal())
	e.Close()
	b.WriteByte('\n')
	return b.Bytes()
}

// PublicKey is an abstraction of different types of public keys.
type PublicKey interface {
	// Type returns the key's type, e.g. "ssh-rsa".
	Type() string

	// Marshal returns the serialized key data in SSH wire format,
	// with the name prefix.
	Marshal() []byte

	// Verify that sig is a signature on the given data using this
	// key. This function will hash the data appropriately first.
	Verify(data []byte, sig *Signature) error
}

// CryptoPublicKey, if implemented by a PublicKey,
// returns the underlying crypto.PublicKey form of the key.
type CryptoPublicKey interface {
	CryptoPublicKey() crypto.PublicKey
}

// A Signer can create signatures that verify against a public key.
type Signer interface {
	// PublicKey returns an associated PublicKey instance.
	PublicKey() PublicKey

	// Sign returns raw signature for the given data. This method
	// will apply the hash specified for the keytype to the data.
	Sign(rand io.Reader, data []byte) (*Signature, error)
}

type rsaPublicKey rsa.PublicKey

func (r *rsaPublicKey) Type() string {
	return "ssh-rsa"
}

// parseRSA parses an RSA key according to RFC 4253, section 6.6.
func parseRSA(in []byte) (out PublicKey, rest []byte, err error) {
	var w struct {
		E    *big.Int
		N    *big.Int
		Rest []byte `ssh:"rest"`
	}
	if err := Unmarshal(in, &w); err != nil {
		return nil, nil, err
	}

	if w.E.BitLen() > 24 {
		return nil, nil, errors.New("ssh: exponent too large")
	}
	e := w.E.Int64()
	if e < 3 || e&1 == 0 {
		return nil, nil, errors.New("ssh: incorrect exponent")
	}

	var key rsa.PublicKey
	key.E = int(e)
	key.N = w.N
	return (*rsaPublicKey)(&key), w.Rest, nil
}

func (r *rsaPublicKey) Marshal() []byte {
	e := new(big.Int).SetInt64(int64(r.E))
	// RSA publickey struct layout should match the struct used by
	// parseRSACert in the x/crypto/ssh/agent package.
	wirekey := struct {
		Name string
		E    *big.Int
		N    *big.Int
	}{
		KeyAlgoRSA,
		e,
		r.N,
	}
	return Marshal(&wirekey)
}

func (r *rsaPublicKey) Verify(data []byte, sig *Signature) error {
	if sig.Format != r.Type() {
		return fmt.Errorf("ssh: signature type %s for key type %s", sig.Format, r.Type())
	}
	h := crypto.SHA1.New()
	h.Write(data)
	digest := h.Sum(nil)
	return rsa.VerifyPKCS1v15((*rsa.PublicKey)(r), crypto.SHA1, digest, sig.Blob)
}

func (r *rsaPublicKey) CryptoPublicKey() crypto.PublicKey {
	return (*rsa.PublicKey)(r)
}

type dsaPublicKey dsa.PublicKey

func (r *dsaPublicKey) Type() string {
	return "ssh-dss"
}

// parseDSA parses an DSA key according to RFC 4253, section 6.6.
func parseDSA(in []byte) (out PublicKey, rest []byte, err error) {
	var w struct {
		P, Q, G, Y *big.Int
		Rest       []byte `ssh:"rest"`
	}
	if err := Unmarshal(in, &w); err != nil {
		return nil, nil, err
	}

	key := &dsaPublicKey{
		Parameters: dsa.Parameters{
			P: w.P,
			Q: w.Q,
			G: w.G,
		},
		Y: w.Y,
	}
	return key, w.Rest, nil
}

func (k *dsaPublicKey) Marshal() []byte {
	// DSA publickey struct layout should match the struct used by
	// parseDSACert in the x/crypto/ssh/agent package.
	w := struct {
		Name       string
		P, Q, G, Y *big.Int
	}{
		k.Type(),
		k.P,
		k.Q,
		k.G,
		k.Y,
	}

	return Marshal(&w)
}

func (k *dsaPublicKey) Verify(data []byte, sig *Signature) error {
	if sig.Format != k.Type() {
		return fmt.Errorf("ssh: signature type %s for key type %s", sig.Format, k.Type())
	}
	h := crypto.SHA1.New()
	h.Write(data)
	digest := h.Sum(nil)

	// Per RFC 4253, section 6.6,
	// The value for 'dss_signature_blob' is encoded as a string containing
	// r, followed by s (which are 160-bit integers, without lengths or
	// padding, unsigned, and in network byte order).
	// For DSS purposes, sig.Blob should be exactly 40 bytes in length.
	if len(sig.Blob) != 40 {
		return errors.New("ssh: DSA signature parse error")
	}
	r := new(big.Int).SetBytes(sig.Blob[:20])
	s := new(big.Int).SetBytes(sig.Blob[20:])
	if dsa.Verify((*dsa.PublicKey)(k), digest, r, s) {
		return nil
	}
	return errors.New("ssh: signature did not verify")
}

func (k *dsaPublicKey) CryptoPublicKey() crypto.PublicKey {
	return (*dsa.PublicKey)(k)
}

type dsaPrivateKey struct {
	*dsa.PrivateKey
}

func (k *dsaPrivateKey) PublicKey() PublicKey {
	return (*dsaPublicKey)(&k.PrivateKey.PublicKey)
}

func (k *dsaPrivateKey) Sign(rand io.Reader, data []byte) (*Signature, error) {
	h := crypto.SHA1.New()
	h.Write(data)
	digest := h.Sum(nil)
	r, s, err := dsa.Sign(rand, k.PrivateKey, digest)
	if err != nil {
		return nil, err
	}

	sig := make([]byte, 40)
	rb := r.Bytes()
	sb := s.Bytes()

	copy(sig[20-len(rb):20], rb)
	copy(sig[40-len(sb):], sb)

	return &Signature{
		Format: k.PublicKey().Type(),
		Blob:   sig,
	}, nil
}

type ecdsaPublicKey ecdsa.PublicKey

func (key *ecdsaPublicKey) Type() string {
	return "ecdsa-sha2-" + key.nistID()
}

func (key *ecdsaPublicKey) nistID() string {
	switch key.Params().BitSize {
	case 256:
		return "nistp256"
	case 384:
		return "nistp384"
	case 521:
		return "nistp521"
	}
	panic("ssh: unsupported ecdsa key size")
}

type ed25519PublicKey ed25519.PublicKey

func (key ed25519PublicKey) Type() string {
	return KeyAlgoED25519
}

func parseED25519(in []byte) (out PublicKey, rest []byte, err error) {
	var w struct {
		KeyBytes []byte
		Rest     []byte `ssh:"rest"`
	}

	if err := Unmarshal(in, &w); err != nil {
		return nil, nil, err
	}

	key := ed25519.PublicKey(w.KeyBytes)

	return (ed25519PublicKey)(key), w.Rest, nil
}

func (key ed25519PublicKey) Marshal() []byte {
	w := struct {
		Name     string
		KeyBytes []byte
	}{
		KeyAlgoED25519,
		[]byte(key),
	}
	return Marshal(&w)
}

func (key ed25519PublicKey) Verify(b []byte, sig *Signature) error {
	if sig.Format != key.Type() {
		return fmt.Errorf("ssh: signature type %s for key type %s", sig.Format, key.Type())
	}

	edKey := (ed25519.PublicKey)(key)
	if ok := ed25519.Verify(edKey, b, sig.Blob); !ok {
		return errors.New("ssh: signature did not verify")
	}

	return nil
}

func (k ed25519PublicKey) CryptoPublicKey() crypto.PublicKey {
	return ed25519.PublicKey(k)
}

func supportedEllipticCurve(curve elliptic.Curve) bool {
	return curve == elliptic.P256() || curve == elliptic.P384() || curve == elliptic.P521()
}

// ecHash returns the hash to match the given elliptic curve, see RFC
// 5656, section 6.2.1
func ecHash(curve elliptic.Curve) crypto.Hash {
	bitSize := curve.Params().BitSize
	switch {
	case bitSize <= 256:
		return crypto.SHA256
	case bitSize <= 384:
		return crypto.SHA384
	}
	return crypto.SHA512
}

// parseECDSA parses an ECDSA key according to RFC 5656, section 3.1.
func parseECDSA(in []byte) (out PublicKey, rest []byte, err error) {
	var w struct {
		Curve    string
		KeyBytes []byte
		Rest     []byte `ssh:"rest"`
	}

	if err := Unmarshal(in, &w); err != nil {
		return nil, nil, err
	}

	key := new(ecdsa.PublicKey)

	switch w.Curve {
	case "nistp256":
		key.Curve = elliptic.P256()
	case "nistp384":
		key.Curve = elliptic.P384()
	case "nistp521":
		key.Curve = elliptic.P521()
	default:
		return nil, nil, errors.New("ssh: unsupported curve")
	}

	key.X, key.Y = elliptic.Unmarshal(key.Curve, w.KeyBytes)
	if key.X == nil || key.Y == nil {
		return nil, nil, errors.New("ssh: invalid curve point")
	}
	return (*ecdsaPublicKey)(key), w.Rest, nil
}

func (key *ecdsaPublicKey) Marshal() []byte {
	// See RFC 5656, section 3.1.
	keyBytes := elliptic.Marshal(key.Curve, key.X, key.Y)
	// ECDSA publickey struct layout should match the struct used by
	// parseECDSACert in the x/crypto/ssh/agent package.
	w := struct {
		Name string
		ID   string
		Key  []byte
	}{
		key.Type(),
		key.nistID(),
		keyBytes,
	}

	return Marshal(&w)
}

func (key *ecdsaPublicKey) Verify(data []byte, sig *Signature) error {
	if sig.Format != key.Type() {
		return fmt.Errorf("ssh: signature type %s for key type %s", sig.Format, key.Type())
	}

	h := ecHash(key.Curve).New()
	h.Write(data)
	digest := h.Sum(nil)

	// Per RFC 5656, section 3.1.2,
	// The ecdsa_signature_blob value has the following specific encoding:
	//    mpint    r
	//    mpint    s
	var ecSig struct {
		R *big.Int
		S *big.Int
	}

	if err := Unmarshal(sig.Blob, &ecSig); err != nil {
		return err
	}

	if ecdsa.Verify((*ecdsa.PublicKey)(key), digest, ecSig.R, ecSig.S) {
		return nil
	}
	return errors.New("ssh: signature did not verify")
}

func (k *ecdsaPublicKey) CryptoPublicKey() crypto.PublicKey {
	return (*ecdsa.PublicKey)(k)
}

// NewSignerFromKey takes an *rsa.PrivateKey, *dsa.PrivateKey,
// *ecdsa.PrivateKey or any other crypto.Signer and returns a corresponding
// Signer instance. ECDSA keys must use P-256, P-384 or P-521.
func NewSignerFromKey(key interface{}) (Signer, error) {
	switch key := key.(type) {
	case crypto.Signer:
		return NewSignerFromSigner(key)
	case *dsa.PrivateKey:
		return &dsaPrivateKey{key}, nil
	default:
		return nil, fmt.Errorf("ssh: unsupported key type %T", key)
	}
}

type wrappedSigner struct {
	signer crypto.Signer
	pubKey PublicKey
}

// NewSignerFromSigner takes any crypto.Signer implementation and
// returns a corresponding Signer interface. This can be used, for
// example, with keys kept in hardware modules.
func NewSignerFromSigner(signer crypto.Signer) (Signer, error) {
	pubKey, err := NewPublicKey(signer.Public())
	if err != nil {
		return nil, err
	}

	return &wrappedSigner{signer, pubKey}, nil
}

func (s *wrappedSigner) PublicKey() PublicKey {
	return s.pubKey
}

func (s *wrappedSigner) Sign(rand io.Reader, data []byte) (*Signature, error) {
	var hashFunc crypto.Hash

	switch key := s.pubKey.(type) {
	case *rsaPublicKey, *dsaPublicKey:
		hashFunc = crypto.SHA1
	case *ecdsaPublicKey:
		hashFunc = ecHash(key.Curve)
	case ed25519PublicKey:
	default:
		return nil, fmt.Errorf("ssh: unsupported key type %T", key)
	}

	var digest []byte
	if hashFunc != 0 {
		h := hashFunc.New()
		h.Write(data)
		digest = h.Sum(nil)
	} else {
		digest = data
	}

	signature, err := s.signer.Sign(rand, digest, hashFunc)
	if err != nil {
		return nil, err
	}

	// crypto.Signer.Sign is expected to return an ASN.1-encoded signature
	// for ECDSA and DSA, but that's not the encoding expected by SSH, so
	// re-encode.
	switch s.pubKey.(type) {
	case *ecdsaPublicKey, *dsaPublicKey:
		type asn1Signature struct {
			R, S *big.Int
		}
		asn1Sig := new(asn1Signature)
		_, err := asn1.Unmarshal(signature, asn1Sig)
		if err != nil {
			return nil, err
		}

		switch s.pubKey.(type) {
		case *ecdsaPublicKey:
			signature = Marshal(asn1Sig)

		case *dsaPublicKey:
			signature = make([]byte, 40)
			r := asn1Sig.R.Bytes()
			s := asn1Sig.S.Bytes()
			copy(signature[20-len(r):20], r)
			copy(signature[40-len(s):40], s)
		}
	}

	return &Signature{
		Format: s.pubKey.Type(),
		Blob:   signature,
	}, nil
}

// NewPublicKey takes an *rsa.PublicKey, *dsa.PublicKey, *ecdsa.PublicKey,
// or ed25519.PublicKey returns a corresponding PublicKey instance.
// ECDSA keys must use P-256, P-384 or P-521.
func NewPublicKey(key interface{}) (PublicKey, error) {
	switch key := key.(type) {
	case *rsa.PublicKey:
		return (*rsaPublicKey)(key), nil
	case *ecdsa.PublicKey:
		if !supportedEllipticCurve(key.Curve) {
			return nil, errors.New("ssh: only P-256, P-384 and P-521 EC keys are supported.")
		}
		return (*ecdsaPublicKey)(key), nil
	case *dsa.PublicKey:
		return (*dsaPublicKey)(key), nil
	case ed25519.PublicKey:
		return (ed25519PublicKey)(key), nil
	default:
		return nil, fmt.Errorf("ssh: unsupported key type %T", key)
	}
}

// ParsePrivateKey returns a Signer from a PEM encoded private key. It supports
// the same keys as ParseRawPrivateKey.
func ParsePrivateKey(pemBytes []byte) (Signer, error) {
	key, err := ParseRawPrivateKey(pemBytes)
	if err != nil {
		return nil, err
	}

	return NewSignerFromKey(key)
}

// encryptedBlock tells whether a private key is
// encrypted by examining its Proc-Type header
// for a mention of ENCRYPTED
// according to RFC 1421 Section 4.6.1.1.
func encryptedBlock(block *pem.Block) bool {
	return strings.Contains(block.Headers["Proc-Type"], "ENCRYPTED")
}

// ParseRawPrivateKey returns a private key from a PEM encoded private key. It
// supports RSA (PKCS#1), DSA (OpenSSL), and ECDSA private keys.
func ParseRawPrivateKey(pemBytes []byte) (interface{}, error) {
	block, _ := pem.Decode(pemBytes)
	if block == nil {
		return nil, errors.New("ssh: no key found")
	}

	if encryptedBlock(block) {
		return nil, errors.New("ssh: cannot decode encrypted private keys")
	}

	switch block.Type {
	case "RSA PRIVATE KEY":
		return x509.ParsePKCS1PrivateKey(block.Bytes)
	case "EC PRIVATE KEY":
		return x509.ParseECPrivateKey(block.Bytes)
	case "DSA PRIVATE KEY":
		return ParseDSAPrivateKey(block.Bytes)
	case "OPENSSH PRIVATE KEY":
		return parseOpenSSHPrivateKey(block.Bytes)
	default:
		return nil, fmt.Errorf("ssh: unsupported key type %q", block.Type)
	}
}

// ParseDSAPrivateKey returns a DSA private key from its ASN.1 DER encoding, as
// specified by the OpenSSL DSA man page.
func ParseDSAPrivateKey(der []byte) (*dsa.PrivateKey, error) {
	var k struct {
		Version int
		P       *big.Int
		Q       *big.Int
		G       *big.Int
		Pub     *big.Int
		Priv    *big.Int
	}
	rest, err := asn1.Unmarshal(der, &k)
	if err != nil {
		return nil, errors.New("ssh: failed to parse DSA key: " + err.Error())
	}
	if len(rest) > 0 {
		return nil, errors.New("ssh: garbage after DSA key")
	}

	return &dsa.PrivateKey{
		PublicKey: dsa.PublicKey{
			Parameters: dsa.Parameters{
				P: k.P,
				Q: k.Q,
				G: k.G,
			},
			Y: k.Pub,
		},
		X: k.Priv,
	}, nil
}

// Implemented based on the documentation at
// https://github.com/openssh/openssh-portable/blob/master/PROTOCOL.key
func parseOpenSSHPrivateKey(key []byte) (crypto.PrivateKey, error) {
	magic := append([]byte("openssh-key-v1"), 0)
	if !bytes.Equal(magic, key[0:len(magic)]) {
		return nil, errors.New("ssh: invalid openssh private key format")
	}
	remaining := key[len(magic):]

	var w struct {
		CipherName   string
		KdfName      string
		KdfOpts      string
		NumKeys      uint32
		PubKey       []byte
		PrivKeyBlock []byte
	}

	if err := Unmarshal(remaining, &w); err != nil {
		return nil, err
	}

	if w.KdfName != "none" || w.CipherName != "none" {
		return nil, errors.New("ssh: cannot decode encrypted private keys")
	}

	pk1 := struct {
		Check1  uint32
		Check2  uint32
		Keytype string
		Rest    []byte `ssh:"rest"`
	}{}

	if err := Unmarshal(w.PrivKeyBlock, &pk1); err != nil {
		return nil, err
	}

	if pk1.Check1 != pk1.Check2 {
		return nil, errors.New("ssh: checkint mismatch")
	}

	// we only handle ed25519 and rsa keys currently
	switch pk1.Keytype {
	case KeyAlgoRSA:
		// https://github.com/openssh/openssh-portable/blob/master/sshkey.c#L2760-L2773
		key := struct {
			N       *big.Int
			E       *big.Int
			D       *big.Int
			Iqmp    *big.Int
			P       *big.Int
			Q       *big.Int
			Comment string
			Pad     []byte `ssh:"rest"`
		}{}

		if err := Unmarshal(pk1.Rest, &key); err != nil {
			return nil, err
		}

		for i, b := range key.Pad {
			if int(b) != i+1 {
				return nil, errors.New("ssh: padding not as expected")
			}
		}

		pk := &rsa.PrivateKey{
			PublicKey: rsa.PublicKey{
				N: key.N,
				E: int(key.E.Int64()),
			},
			D:      key.D,
			Primes: []*big.Int{key.P, key.Q},
		}

		if err := pk.Validate(); err != nil {
			return nil, err
		}

		pk.Precompute()

		return pk, nil
	case KeyAlgoED25519:
		key := struct {
			Pub     []byte
			Priv    []byte
			Comment string
			Pad     []byte `ssh:"rest"`
		}{}

		if err := Unmarshal(pk1.Rest, &key); err != nil {
			return nil, err
		}

		if len(key.Priv) != ed25519.PrivateKeySize {
			return nil, errors.New("ssh: private key unexpected length")
		}

		for i, b := range key.Pad {
			if int(b) != i+1 {
				return nil, errors.New("ssh: padding not as expected")
			}
		}

		pk := ed25519.PrivateKey(make([]byte, ed25519.PrivateKeySize))
		copy(pk, key.Priv)
		return &pk, nil
	default:
		return nil, errors.New("ssh: unhandled key type")
	}
}

// FingerprintLegacyMD5 returns the user presentation of the key's
// fingerprint as described by RFC 4716 section 4.
func FingerprintLegacyMD5(pubKey PublicKey) string {
	md5sum := md5.Sum(pubKey.Marshal())
	hexarray := make([]string, len(md5sum))
	for i, c := range md5sum {
		hexarray[i] = hex.EncodeToString([]byte{c})
	}
	return strings.Join(hexarray, ":")
}

<<<<<<< HEAD
	pk := ed25519.PrivateKey(make([]byte, ed25519.PrivateKeySize))
	copy(pk, pk1.Priv)
	return &pk, nil
}

// FingerprintLegacyMD5 returns the user presentation of the key's
// fingerprint as described by RFC 4716 section 4.
func FingerprintLegacyMD5(pubKey PublicKey) string {
	md5sum := md5.Sum(pubKey.Marshal())
	hexarray := make([]string, len(md5sum))
	for i, c := range md5sum {
		hexarray[i] = hex.EncodeToString([]byte{c})
	}
	return strings.Join(hexarray, ":")
}

=======
>>>>>>> 45247285
// FingerprintSHA256 returns the user presentation of the key's
// fingerprint as unpadded base64 encoded sha256 hash.
// This format was introduced from OpenSSH 6.8.
// https://www.openssh.com/txt/release-6.8
// https://tools.ietf.org/html/rfc4648#section-3.2 (unpadded base64 encoding)
func FingerprintSHA256(pubKey PublicKey) string {
	sha256sum := sha256.Sum256(pubKey.Marshal())
	hash := base64.RawStdEncoding.EncodeToString(sha256sum[:])
	return "SHA256:" + hash
}<|MERGE_RESOLUTION|>--- conflicted
+++ resolved
@@ -945,25 +945,6 @@
 	return strings.Join(hexarray, ":")
 }
 
-<<<<<<< HEAD
-	pk := ed25519.PrivateKey(make([]byte, ed25519.PrivateKeySize))
-	copy(pk, pk1.Priv)
-	return &pk, nil
-}
-
-// FingerprintLegacyMD5 returns the user presentation of the key's
-// fingerprint as described by RFC 4716 section 4.
-func FingerprintLegacyMD5(pubKey PublicKey) string {
-	md5sum := md5.Sum(pubKey.Marshal())
-	hexarray := make([]string, len(md5sum))
-	for i, c := range md5sum {
-		hexarray[i] = hex.EncodeToString([]byte{c})
-	}
-	return strings.Join(hexarray, ":")
-}
-
-=======
->>>>>>> 45247285
 // FingerprintSHA256 returns the user presentation of the key's
 // fingerprint as unpadded base64 encoded sha256 hash.
 // This format was introduced from OpenSSH 6.8.
