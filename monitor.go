--- conflicted
+++ resolved
@@ -44,21 +44,6 @@
 	sigresps := make([]signatureresponse, len(a.signers))
 	var wg sync.WaitGroup
 	for i, s := range a.signers {
-<<<<<<< HEAD
-		if _, ok := s.(signer.DataSigner); !ok {
-			httpError(w, r, http.StatusInternalServerError, "signer %q does not implement the DataSigner interface", s.Config().ID)
-			return
-		}
-		// base64 of the string 'AUTOGRAPH MONITORING'
-		sig, err := s.(signer.DataSigner).SignData(MonitoringInputData, s.(signer.DataSigner).GetDefaultOptions())
-		if err != nil {
-			httpError(w, r, http.StatusInternalServerError, "signing failed with error: %v", err)
-			return
-		}
-		encodedsig, err := sig.Marshal()
-		if err != nil {
-			httpError(w, r, http.StatusInternalServerError, "encoding failed with error: %v", err)
-=======
 		wg.Add(1)
 
 		go func(i int, s signer.Signer) {
@@ -70,7 +55,7 @@
 			}
 
 			// base64 of the string 'AUTOGRAPH MONITORING'
-			sig, err := s.(signer.DataSigner).SignData([]byte("AUTOGRAPH MONITORING"), s.(signer.DataSigner).GetDefaultOptions())
+			sig, err := s.(signer.DataSigner).SignData(MonitoringInputData, s.(signer.DataSigner).GetDefaultOptions())
 			if err != nil {
 				sigerrstrs[i] = fmt.Sprintf("signing failed with error: %v", err)
 				return
@@ -98,7 +83,6 @@
 	for _, errstr := range sigerrstrs {
 		if errstr != "" {
 			httpError(w, r, http.StatusInternalServerError, errstr)
->>>>>>> 6508b070
 			return
 		}
 	}
